--- conflicted
+++ resolved
@@ -6,11 +6,7 @@
 ROOT_DIR=$SCRIPT_DIR/..
 
 if [[ -z $1 || -z $2 ]]; then
-<<<<<<< HEAD
-  echo "You have to specify the pallet name and the output dir"
-=======
   echo "You have to specify the pallet name and the output file"
->>>>>>> cb1423a5
   echo "For example: ./run-benchmark-on.sh pallet_name ./pallets/name/src/weights.rs"
   exit 1
 fi
