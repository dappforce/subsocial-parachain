// Copyright (C) DAPPFORCE PTE. LTD.
// SPDX-License-Identifier: GPL-3.0-or-later WITH Classpath-exception-2.0.
//
// Full notice is available at https://github.com/dappforce/subsocial-parachain/blob/main/COPYRIGHT
// Full license is available at https://github.com/dappforce/subsocial-parachain/blob/main/LICENSE

use sp_core::H256;
use sp_io::TestExternalities;

use sp_runtime::{
    traits::{BlakeTwo256, IdentityLookup},
    testing::Header,
    Storage,
};

use frame_support::{
    assert_ok,
    parameter_types,
    traits::Everything,
};
use frame_support::traits::ConstU32;
use frame_system as system;

use pallet_permissions::{
    SpacePermission as SP,
    SpacePermissions,
};
use pallet_spaces::SpaceById;
pub use subsocial_support::{ModerationError, ContentError};
use subsocial_support::User;
use crate::utils::*;

type UncheckedExtrinsic = frame_system::mocking::MockUncheckedExtrinsic<TestRuntime>;
type Block = frame_system::mocking::MockBlock<TestRuntime>;

frame_support::construct_runtime!(
        pub enum TestRuntime where
            Block = Block,
            NodeBlock = Block,
            UncheckedExtrinsic = UncheckedExtrinsic,
        {
            System: system,
            Balances: pallet_balances,
            Timestamp: pallet_timestamp,
            Permissions: pallet_permissions,
            Posts: pallet_posts,
            Profiles: pallet_profiles,
            Reactions: pallet_reactions,
            Roles: pallet_roles,
            SpaceFollows: pallet_space_follows,
            SpaceOwnership: pallet_ownership,
            Spaces: pallet_spaces,
            Domains: pallet_domains,
        }
    );

parameter_types! {
        pub const BlockHashCount: u64 = 250;
    }

impl system::Config for TestRuntime {
    type BaseCallFilter = Everything;
    type BlockWeights = ();
    type BlockLength = ();
    type RuntimeOrigin = RuntimeOrigin;
    type RuntimeCall = RuntimeCall;
    type Index = u64;
    type BlockNumber = BlockNumber;
    type Hash = H256;
    type Hashing = BlakeTwo256;
    type AccountId = AccountId;
    type Lookup = IdentityLookup<Self::AccountId>;
    type Header = Header;
    type RuntimeEvent = RuntimeEvent;
    type BlockHashCount = BlockHashCount;
    type DbWeight = ();
    type Version = ();
    type PalletInfo = PalletInfo;
    type AccountData = pallet_balances::AccountData<u64>;
    type OnNewAccount = ();
    type OnKilledAccount = ();
    type SystemWeightInfo = ();
    type SS58Prefix = ();
    type OnSetCode = ();
    type MaxConsumers = ConstU32<16>;
}

parameter_types! {
        pub const MinimumPeriod: u64 = 5;
    }

impl pallet_timestamp::Config for TestRuntime {
    type Moment = u64;
    type OnTimestampSet = ();
    type MinimumPeriod = MinimumPeriod;
    type WeightInfo = ();
}

parameter_types! {
        pub const ExistentialDeposit: u64 = 1;
    }

impl pallet_balances::Config for TestRuntime {
    type Balance = u64;
    type DustRemoval = ();
    type RuntimeEvent = RuntimeEvent;
    type ExistentialDeposit = ExistentialDeposit;
    type AccountStore = System;
    type WeightInfo = ();
    type MaxLocks = ();
    type MaxReserves = ();
    type ReserveIdentifier = ();
}

use pallet_permissions::default_permissions::DefaultSpacePermissions;
use crate::utils::moderation_utils::MockModeration;

impl pallet_permissions::Config for TestRuntime {
    type DefaultSpacePermissions = DefaultSpacePermissions;
}

parameter_types! {
        pub const MaxCommentDepth: u32 = 10;
    }

impl pallet_posts::Config for TestRuntime {
    type RuntimeEvent = RuntimeEvent;
    type MaxCommentDepth = MaxCommentDepth;
    type IsPostBlocked = MockModeration;
    type WeightInfo = ();
}

impl pallet_profiles::Config for TestRuntime {
    type RuntimeEvent = RuntimeEvent;
    type SpacePermissionsProvider = Spaces;
    type SpacesInterface = Spaces;
    type WeightInfo = ();
}

impl pallet_reactions::Config for TestRuntime {
    type RuntimeEvent = RuntimeEvent;
    type WeightInfo = ();
}

parameter_types! {
        pub const MaxUsersToProcessPerDeleteRole: u16 = 40;
    }

impl pallet_roles::Config for TestRuntime {
    type RuntimeEvent = RuntimeEvent;
    type MaxUsersToProcessPerDeleteRole = MaxUsersToProcessPerDeleteRole;
    type SpacePermissionsProvider = Spaces;
    type SpaceFollows = SpaceFollows;
    type IsAccountBlocked = MockModeration;
    type IsContentBlocked = MockModeration;
    type WeightInfo = ();
}

impl pallet_space_follows::Config for TestRuntime {
    type RuntimeEvent = RuntimeEvent;
    type WeightInfo = pallet_space_follows::weights::SubstrateWeight<TestRuntime>;
}

impl pallet_ownership::Config for TestRuntime {
    type RuntimeEvent = RuntimeEvent;
    type ProfileManager = Profiles;
    type SpacesInterface = Spaces;
    type SpacePermissionsProvider = Spaces;
    type CreatorStakingProvider = ();
    type DomainsProvider = Domains;
    type PostsProvider = Posts;
<<<<<<< HEAD
    #[cfg(feature = "runtime-benchmarks")]
=======
>>>>>>> 901a75c7
    type Currency = Balances;
    type WeightInfo = ();
}

impl pallet_spaces::Config for TestRuntime {
    type RuntimeEvent = RuntimeEvent;
    type Roles = Roles;
    type SpaceFollows = SpaceFollows;
    type IsAccountBlocked = MockModeration;
    type IsContentBlocked = MockModeration;
    type MaxSpacesPerAccount = ConstU32<100>;
    type WeightInfo = ();
}

parameter_types! {
    pub const RegistrationPeriodLimit: BlockNumber = 100;
    pub const BaseDomainDeposit: u64 = 10;
    pub const OuterValueByteDeposit: u64 = 1;
    pub const InitialPaymentBeneficiary: AccountId = ACCOUNT1;
    pub InitialPricesConfig: pallet_domains::types::PricesConfigVec<TestRuntime> = vec![(1, 100)];
}

impl pallet_domains::Config for TestRuntime {
    type RuntimeEvent = RuntimeEvent;
    type Currency = Balances;
    type MinDomainLength = ConstU32<1>;
    type MaxDomainLength = ConstU32<64>;
    type MaxDomainsPerAccount = ConstU32<10>;
    type DomainsInsertLimit = ConstU32<10>;
    type RegistrationPeriodLimit = RegistrationPeriodLimit;
    type MaxOuterValueLength = ConstU32<64>;
    type BaseDomainDeposit = BaseDomainDeposit;
    type OuterValueByteDeposit = OuterValueByteDeposit;
    type InitialPaymentBeneficiary = InitialPaymentBeneficiary;
    type InitialPricesConfig = InitialPricesConfig;
    type WeightInfo = ();
}

pub(crate) type AccountId = u64;
pub(crate) type BlockNumber = u64;


pub struct ExtBuilder;

// TODO: refactor
use crate::utils::posts_utils::*;
use crate::utils::spaces_utils::*;
use crate::utils::roles_utils::*;
use crate::utils::space_ownership_utils::*;
use crate::utils::reactions_utils::*;
use crate::utils::space_follows_utils::*;


// TODO: make created space/post/comment configurable or by default
impl ExtBuilder {
    fn configure_storages(storage: &mut Storage) {
        let mut accounts = Vec::new();
        for account in ACCOUNT1..=ACCOUNT3 {
            accounts.push(account);
        }

        let _ = pallet_balances::GenesisConfig::<TestRuntime> {
            balances: accounts.iter().cloned().map(|k|(k, 100)).collect()
        }.assimilate_storage(storage);
    }

    /// Default ext configuration with BlockNumber 1
    pub fn build() -> TestExternalities {
        let mut storage = system::GenesisConfig::default()
            .build_storage::<TestRuntime>()
            .unwrap();

        Self::configure_storages(&mut storage);

        let mut ext = TestExternalities::from(storage);
        ext.execute_with(|| System::set_block_number(1));

        ext
    }

    fn add_default_space() {
        assert_ok!(_create_default_space());
    }

    fn add_space_with_custom_permissions(permissions: SpacePermissions) {
        assert_ok!(_create_space(None, None, Some(Some(permissions))));
    }

    fn add_another_space() {
        assert_ok!(_create_space_with_content(another_space_content_ipfs()));
    }

    fn add_post() {
        Self::add_default_space();
        assert_ok!(_create_default_post());
    }

    fn add_comment() {
        Self::add_post();
        assert_ok!(_create_default_comment());
    }

    /// Custom ext configuration with SpaceId 1 and BlockNumber 1
    pub fn build_with_space() -> TestExternalities {
        let mut ext = Self::build();
        ext.execute_with(Self::add_default_space);
        ext
    }

    /// Custom ext configuration with SpaceId 1, PostId 1 and BlockNumber 1
    pub fn build_with_post() -> TestExternalities {
        let mut ext = Self::build();
        ext.execute_with(Self::add_post);
        ext
    }

    /// Custom ext configuration with SpaceId 1, PostId 1, PostId 2 (as comment) and BlockNumber 1
    pub fn build_with_comment() -> TestExternalities {
        let mut ext = Self::build();
        ext.execute_with(Self::add_comment);
        ext
    }

    /// Custom ext configuration with SpaceId 1-2, PostId 1 where BlockNumber 1
    pub fn build_with_post_and_two_spaces() -> TestExternalities {
        let mut ext = Self::build_with_post();
        ext.execute_with(Self::add_another_space);
        ext
    }

    /// Custom ext configuration with SpaceId 1, PostId 1 and ReactionId 1 (on post) where BlockNumber is 1
    pub fn build_with_reacted_post_and_two_spaces() -> TestExternalities {
        let mut ext = Self::build_with_post_and_two_spaces();
        ext.execute_with(|| { assert_ok!(_create_default_post_reaction()); });
        ext
    }

    /// Custom ext configuration with pending ownership transfer without Space
    pub fn build_with_pending_ownership_transfer_no_space() -> TestExternalities {
        let mut ext = Self::build_with_space();
        ext.execute_with(|| {
            assert_ok!(_transfer_default_space_ownership());
            <SpaceById<TestRuntime>>::remove(SPACE1);
        });
        ext
    }

    /// Custom ext configuration with specified permissions granted (includes SpaceId 1)
    pub fn build_with_a_few_roles_granted_to_account2(perms: Vec<SP>) -> TestExternalities {
        let mut ext = Self::build_with_space();

        ext.execute_with(|| {
            let user = User::Account(ACCOUNT2);
            assert_ok!(_create_role(
                    None,
                    None,
                    None,
                    None,
                    Some(perms)
                ));
            // RoleId 1
            assert_ok!(_create_default_role()); // RoleId 2

            assert_ok!(_grant_role(None, Some(ROLE1), Some(vec![user.clone()])));
            assert_ok!(_grant_role(None, Some(ROLE2), Some(vec![user])));
        });

        ext
    }

    /// Custom ext configuration with space follow without Space
    pub fn build_with_space_follow_no_space() -> TestExternalities {
        let mut ext = Self::build_with_space();

        ext.execute_with(|| {
            assert_ok!(_default_follow_space());
            <SpaceById<TestRuntime>>::remove(SPACE1);
        });

        ext
    }

    /// Custom ext configuration with a space and override the space permissions
    pub fn build_with_space_and_custom_permissions(permissions: SpacePermissions) -> TestExternalities {
        let mut ext = Self::build();
        ext.execute_with(|| Self::add_space_with_custom_permissions(permissions));
        ext
    }
}<|MERGE_RESOLUTION|>--- conflicted
+++ resolved
@@ -169,10 +169,6 @@
     type CreatorStakingProvider = ();
     type DomainsProvider = Domains;
     type PostsProvider = Posts;
-<<<<<<< HEAD
-    #[cfg(feature = "runtime-benchmarks")]
-=======
->>>>>>> 901a75c7
     type Currency = Balances;
     type WeightInfo = ();
 }
