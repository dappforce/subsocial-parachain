[package]
name = "subsocial-collator"
<<<<<<< HEAD
version = "0.2.1"
=======
version = "0.2.2"
>>>>>>> a74a88fb
build = "build.rs"
authors = ["DappForce <dappforce@pm.me>"]
edition = "2021"
license = "GPL-3.0-only"
homepage = "https://subsocial.network"
repository = "https://github.com/dappforce/subsocial-parachain"
description = "Parachain implementation of Subsocial node"
keywords = ["blockchain", "cryptocurrency", "social-network", "news-feed", "marketplace"]
categories = ["cryptography::cryptocurrencies"]

[dependencies]
clap = { version = "4.0.9", features = ["derive"] }
log = "0.4.17"
codec = { package = "parity-scale-codec", version = "3.0.0" }
serde = { version = "1.0.152", features = ["derive"] }
hex-literal = "0.3.4"
jsonrpsee = { version = "0.16.2", features = ["server"] }

# Local
subsocial-parachain-runtime = { path = "../runtime" }
pallet-creator-staking-rpc = { path = "../pallets/creator-staking/rpc" }
pallet-domains-rpc = { path = "../pallets/domains/rpc" }
pallet-posts-rpc = { path = "../pallets/posts/rpc" }

# Substrate
frame-benchmarking = { git = "https://github.com/paritytech/substrate", branch = "polkadot-v0.9.40" }
frame-benchmarking-cli = { git = "https://github.com/paritytech/substrate", branch = "polkadot-v0.9.40" }
pallet-transaction-payment-rpc = { git = "https://github.com/paritytech/substrate", branch = "polkadot-v0.9.40" }
sc-basic-authorship = { git = "https://github.com/paritytech/substrate", branch = "polkadot-v0.9.40" }
sc-chain-spec = { git = "https://github.com/paritytech/substrate", branch = "polkadot-v0.9.40" }
sc-cli = { git = "https://github.com/paritytech/substrate", branch = "polkadot-v0.9.40" }
sc-client-api = { git = "https://github.com/paritytech/substrate", branch = "polkadot-v0.9.40" }
sc-consensus = { git = "https://github.com/paritytech/substrate", branch = "polkadot-v0.9.40" }
sc-executor = { git = "https://github.com/paritytech/substrate", branch = "polkadot-v0.9.40" }
sc-network = { git = "https://github.com/paritytech/substrate", branch = "polkadot-v0.9.40" }
sc-network-sync = { git = "https://github.com/paritytech/substrate", branch = "polkadot-v0.9.40" }
sc-rpc = { git = "https://github.com/paritytech/substrate", branch = "polkadot-v0.9.40" }
sc-service = { git = "https://github.com/paritytech/substrate", branch = "polkadot-v0.9.40" }
sc-sysinfo = { git = "https://github.com/paritytech/substrate", branch = "polkadot-v0.9.40" }
sc-telemetry = { git = "https://github.com/paritytech/substrate", branch = "polkadot-v0.9.40" }
sc-tracing = { git = "https://github.com/paritytech/substrate", branch = "polkadot-v0.9.40" }
sc-transaction-pool = { git = "https://github.com/paritytech/substrate", branch = "polkadot-v0.9.40" }
sc-transaction-pool-api = { git = "https://github.com/paritytech/substrate", branch = "polkadot-v0.9.40" }
sp-api = { git = "https://github.com/paritytech/substrate", branch = "polkadot-v0.9.40" }
sp-block-builder = { git = "https://github.com/paritytech/substrate", branch = "polkadot-v0.9.40" }
sp-blockchain = { git = "https://github.com/paritytech/substrate", branch = "polkadot-v0.9.40" }
sp-consensus-aura = { git = "https://github.com/paritytech/substrate", branch = "polkadot-v0.9.40" }
sp-core = { git = "https://github.com/paritytech/substrate", branch = "polkadot-v0.9.40" }
sp-keystore = { git = "https://github.com/paritytech/substrate", branch = "polkadot-v0.9.40" }
sp-io = { git = "https://github.com/paritytech/substrate", branch = "polkadot-v0.9.40" }
sp-runtime = { git = "https://github.com/paritytech/substrate", branch = "polkadot-v0.9.40" }
sp-timestamp = { git = "https://github.com/paritytech/substrate", branch = "polkadot-v0.9.40" }
substrate-frame-rpc-system = { git = "https://github.com/paritytech/substrate", branch = "polkadot-v0.9.40" }
substrate-prometheus-endpoint = { git = "https://github.com/paritytech/substrate", branch = "polkadot-v0.9.40" }
try-runtime-cli = { git = "https://github.com/paritytech/substrate", optional = true, branch = "polkadot-v0.9.40" }

# Polkadot
polkadot-cli = { git = "https://github.com/paritytech/polkadot", branch = "release-v0.9.40" }
polkadot-primitives = { git = "https://github.com/paritytech/polkadot", branch = "release-v0.9.40" }
xcm = { git = "https://github.com/paritytech/polkadot", default-features = false, branch = "release-v0.9.40" }

# Cumulus
cumulus-client-cli = { git = "https://github.com/paritytech/cumulus", branch = "polkadot-v0.9.40" }
cumulus-client-consensus-aura = { git = "https://github.com/paritytech/cumulus", branch = "polkadot-v0.9.40" }
cumulus-client-consensus-common = { git = "https://github.com/paritytech/cumulus", branch = "polkadot-v0.9.40" }
cumulus-client-service = { git = "https://github.com/paritytech/cumulus", branch = "polkadot-v0.9.40" }
cumulus-primitives-core = { git = "https://github.com/paritytech/cumulus", branch = "polkadot-v0.9.40" }
cumulus-primitives-parachain-inherent = { git = "https://github.com/paritytech/cumulus", branch = "polkadot-v0.9.40" }
cumulus-relay-chain-interface = { git = "https://github.com/paritytech/cumulus", branch = "polkadot-v0.9.40" }

[build-dependencies]
substrate-build-script-utils = { git = "https://github.com/paritytech/substrate", branch = "polkadot-v0.9.40" }

[features]
default = []
runtime-benchmarks = [
    "try-runtime-cli/try-runtime",
    "subsocial-parachain-runtime/runtime-benchmarks",
    "polkadot-cli/runtime-benchmarks",
]
try-runtime = [
    "try-runtime-cli/try-runtime",
    "subsocial-parachain-runtime/try-runtime",
]<|MERGE_RESOLUTION|>--- conflicted
+++ resolved
@@ -1,10 +1,6 @@
 [package]
 name = "subsocial-collator"
-<<<<<<< HEAD
-version = "0.2.1"
-=======
 version = "0.2.2"
->>>>>>> a74a88fb
 build = "build.rs"
 authors = ["DappForce <dappforce@pm.me>"]
 edition = "2021"
