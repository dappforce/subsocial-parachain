--- conflicted
+++ resolved
@@ -536,10 +536,6 @@
 impl pallet_posts::Config for Runtime {
 	type Event = Event;
 	type MaxCommentDepth = MaxCommentDepth;
-<<<<<<< HEAD
-	type AfterPostUpdated = ()/*PostHistory*/;
-=======
->>>>>>> fc6c08d5
 	type IsPostBlocked = ()/*Moderation*/;
 }
 
@@ -577,11 +573,6 @@
 	type Event = Event;
 	type Roles = Roles;
 	type SpaceFollows = SpaceFollows;
-<<<<<<< HEAD
-	type BeforeSpaceCreated = SpaceFollows;
-	type AfterSpaceUpdated = ();
-=======
->>>>>>> fc6c08d5
 	type IsAccountBlocked = ()/*Moderation*/;
 	type IsContentBlocked = ()/*Moderation*/;
 	type MaxSpacesPerAccount = MaxSpacesPerAccount;
@@ -596,8 +587,6 @@
 	type Event = Event;
 }
 
-<<<<<<< HEAD
-=======
 
 parameter_types! {
 	pub DefaultValueCoefficient: FixedI64 = FixedI64::checked_from_rational(1_25, 100).unwrap();
@@ -614,7 +603,6 @@
 	type WeightInfo = pallet_energy::weights::SubstrateWeight<Runtime>;
 }
 
->>>>>>> fc6c08d5
 // Create the runtime by composing the FRAME pallets that were previously configured.
 construct_runtime!(
 	pub enum Runtime where
@@ -665,16 +653,6 @@
 		Posts: pallet_posts = 77,
 		Reactions: pallet_reactions = 78,
 
-		Permissions: pallet_permissions = 70,
-		Roles: pallet_roles = 71,
-		AccountFollows: pallet_account_follows = 72,
-		Profiles: pallet_profiles = 73,
-		SpaceFollows: pallet_space_follows = 74,
-		SpaceOwnership: pallet_space_ownership = 75,
-		Spaces: pallet_spaces = 76,
-		Posts: pallet_posts = 77,
-		Reactions: pallet_reactions = 78,
-
 		// Temporary
 		Sudo: pallet_sudo::{Pallet, Call, Config<T>, Storage, Event<T>} = 255,
 	}
