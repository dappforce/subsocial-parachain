--- conflicted
+++ resolved
@@ -634,10 +634,6 @@
 impl pallet_posts::Config for Runtime {
 	type Event = Event;
 	type MaxCommentDepth = MaxCommentDepth;
-<<<<<<< HEAD
-	type AfterPostUpdated = ()/*PostHistory*/;
-=======
->>>>>>> 0f082452
 	type IsPostBlocked = ()/*Moderation*/;
 }
 
@@ -675,11 +671,6 @@
 	type Event = Event;
 	type Roles = Roles;
 	type SpaceFollows = SpaceFollows;
-<<<<<<< HEAD
-	type BeforeSpaceCreated = SpaceFollows;
-	type AfterSpaceUpdated = ();
-=======
->>>>>>> 0f082452
 	type IsAccountBlocked = ()/*Moderation*/;
 	type IsContentBlocked = ()/*Moderation*/;
 	type MaxSpacesPerAccount = MaxSpacesPerAccount;
@@ -694,8 +685,6 @@
 	type Event = Event;
 }
 
-<<<<<<< HEAD
-=======
 
 parameter_types! {
 	pub DefaultValueCoefficient: FixedI64 = FixedI64::checked_from_rational(1_25, 100).unwrap();
@@ -712,7 +701,6 @@
 	type WeightInfo = pallet_energy::weights::SubstrateWeight<Runtime>;
 }
 
->>>>>>> 0f082452
 // Create the runtime by composing the FRAME pallets that were previously configured.
 construct_runtime!(
 	pub enum Runtime where
@@ -764,16 +752,6 @@
 		Posts: pallet_posts = 77,
 		Reactions: pallet_reactions = 78,
 
-		Permissions: pallet_permissions = 70,
-		Roles: pallet_roles = 71,
-		AccountFollows: pallet_account_follows = 72,
-		Profiles: pallet_profiles = 73,
-		SpaceFollows: pallet_space_follows = 74,
-		SpaceOwnership: pallet_space_ownership = 75,
-		Spaces: pallet_spaces = 76,
-		Posts: pallet_posts = 77,
-		Reactions: pallet_reactions = 78,
-
 		// Temporary
 		Sudo: pallet_sudo::{Pallet, Call, Config<T>, Storage, Event<T>} = 255,
 	}
