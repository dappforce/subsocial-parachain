#![cfg_attr(not(feature = "std"), no_std)]
// `construct_runtime!` does a lot of recursion and requires us to increase the limit to 256.
#![recursion_limit = "256"]

// Make the WASM binary available.
#[cfg(feature = "std")]
include!(concat!(env!("OUT_DIR"), "/wasm_binary.rs"));

mod weights;
pub mod xcm_config;

use smallvec::smallvec;
use sp_api::impl_runtime_apis;
use sp_core::{crypto::KeyTypeId, OpaqueMetadata};
use sp_runtime::{create_runtime_str, generic, impl_opaque_keys, traits::{AccountIdLookup, BlakeTwo256, Block as BlockT, ConvertInto, IdentifyAccount, Verify}, transaction_validity::{TransactionSource, TransactionValidity}, ApplyExtrinsicResult, MultiSignature};

use sp_std::prelude::*;
#[cfg(feature = "std")]
use sp_version::NativeVersion;
use sp_version::RuntimeVersion;

use frame_support::{
	construct_runtime, parameter_types,
	traits::Contains,
	weights::{
		constants::WEIGHT_PER_SECOND, ConstantMultiplier, DispatchClass, Weight,
		WeightToFeeCoefficient, WeightToFeeCoefficients, WeightToFeePolynomial,
	},
	PalletId,
};
use frame_system::{
	limits::{BlockLength, BlockWeights},
	EnsureRoot,
};
pub use sp_consensus_aura::sr25519::AuthorityId as AuraId;
pub use sp_runtime::{MultiAddress, Perbill, Permill};
use xcm_config::{XcmConfig, XcmOriginToTransactDispatchOrigin};

#[cfg(any(feature = "std", test))]
pub use sp_runtime::BuildStorage;

// Polkadot Imports
use polkadot_runtime_common::{BlockHashCount, SlowAdjustingFeeUpdate};

use weights::{BlockExecutionWeight, ExtrinsicBaseWeight, RocksDbWeight};

// XCM Imports
use xcm::latest::prelude::BodyId;
use xcm_executor::XcmExecutor;

/// Alias to 512-bit hash when used in the context of a transaction signature on the chain.
pub type Signature = MultiSignature;

/// Some way of identifying an account on the chain. We intentionally make it equivalent
/// to the public key of our transaction signing scheme.
pub type AccountId = <<Signature as Verify>::Signer as IdentifyAccount>::AccountId;

/// Balance of an account.
pub type Balance = u128;

/// Index of a transaction in the chain.
pub type Index = u32;

/// A hash of some data used by the chain.
pub type Hash = sp_core::H256;

/// An index to a block.
pub type BlockNumber = u32;

/// The address format for describing accounts.
pub type Address = MultiAddress<AccountId, ()>;

/// Block header type as expected by this runtime.
pub type Header = generic::Header<BlockNumber, BlakeTwo256>;

/// Block type as expected by this runtime.
pub type Block = generic::Block<Header, UncheckedExtrinsic>;

/// A Block signed with a Justification
pub type SignedBlock = generic::SignedBlock<Block>;

/// BlockId type as expected by this runtime.
pub type BlockId = generic::BlockId<Block>;

/// The SignedExtension to the basic transaction logic.
pub type SignedExtra = (
	frame_system::CheckNonZeroSender<Runtime>,
	frame_system::CheckSpecVersion<Runtime>,
	frame_system::CheckTxVersion<Runtime>,
	frame_system::CheckGenesis<Runtime>,
	frame_system::CheckEra<Runtime>,
	frame_system::CheckNonce<Runtime>,
	frame_system::CheckWeight<Runtime>,
	pallet_transaction_payment::ChargeTransactionPayment<Runtime>,
);

/// Unchecked extrinsic type as expected by this runtime.
pub type UncheckedExtrinsic = generic::UncheckedExtrinsic<Address, Call, Signature, SignedExtra>;

/// Extrinsic type that has already been checked.
pub type CheckedExtrinsic = generic::CheckedExtrinsic<AccountId, Call, SignedExtra>;

/// Executive: handles dispatch to the various modules.
pub type Executive = frame_executive::Executive<
	Runtime,
	Block,
	frame_system::ChainContext<Runtime>,
	Runtime,
	AllPalletsWithSystem,
>;

/// Handles converting a weight scalar to a fee value, based on the scale and granularity of the
/// node's balance type.
///
/// This should typically create a mapping between the following ranges:
///   - `[0, MAXIMUM_BLOCK_WEIGHT]`
///   - `[Balance::min, Balance::max]`
///
/// Yet, it can be used for any other sort of change to weight-fee. Some examples being:
///   - Setting it to `0` will essentially disable the weight fee.
///   - Setting it to `1` will cause the literal `#[weight = x]` values to be charged.
pub struct WeightToFee;
impl WeightToFeePolynomial for WeightToFee {
	type Balance = Balance;
	fn polynomial() -> WeightToFeeCoefficients<Self::Balance> {
		// in Rococo, extrinsic base weight (smallest non-zero weight) is mapped to 1 MILLIUNIT:
		// in the Subsocial node, we map to 1/10 of that, or 1/10 MILLIUNIT
		let p = MILLIUNIT / 10;
		let q = 100 * Balance::from(ExtrinsicBaseWeight::get());
		smallvec![WeightToFeeCoefficient {
			degree: 1,
			negative: false,
			coeff_frac: Perbill::from_rational(p % q, q),
			coeff_integer: p / q,
		}]
	}
}

/// Opaque types. These are used by the CLI to instantiate machinery that don't need to know
/// the specifics of the runtime. They can then be made to be agnostic over specific formats
/// of data like extrinsics, allowing for them to continue syncing the network through upgrades
/// to even the core data structures.
pub mod opaque {
	use super::*;
	use sp_runtime::{generic, traits::BlakeTwo256};

	pub use sp_runtime::OpaqueExtrinsic as UncheckedExtrinsic;
	/// Opaque block header type.
	pub type Header = generic::Header<BlockNumber, BlakeTwo256>;
	/// Opaque block type.
	pub type Block = generic::Block<Header, UncheckedExtrinsic>;
	/// Opaque block identifier type.
	pub type BlockId = generic::BlockId<Block>;
}

impl_opaque_keys! {
	pub struct SessionKeys {
		pub aura: Aura,
	}
}

#[sp_version::runtime_version]
pub const VERSION: RuntimeVersion = RuntimeVersion {
	spec_name: create_runtime_str!("subsocial-parachain"),
	impl_name: create_runtime_str!("subsocial-parachain"),
	authoring_version: 1,
	spec_version: 13,
	impl_version: 0,
	apis: RUNTIME_API_VERSIONS,
	transaction_version: 2,
	state_version: 0,
};

/// This determines the average expected block time that we are targeting.
/// Blocks will be produced at a minimum duration defined by `SLOT_DURATION`.
/// `SLOT_DURATION` is picked up by `pallet_timestamp` which is in turn picked
/// up by `pallet_aura` to implement `fn slot_duration()`.
///
/// Change this to adjust the block time.
pub const MILLISECS_PER_BLOCK: u64 = 12000;

// NOTE: Currently it is not possible to change the slot duration after the chain has started.
//       Attempting to do so will brick block production.
pub const SLOT_DURATION: u64 = MILLISECS_PER_BLOCK;

// Time is measured by number of blocks.
pub const MINUTES: BlockNumber = 60_000 / (MILLISECS_PER_BLOCK as BlockNumber);
pub const HOURS: BlockNumber = MINUTES * 60;
pub const DAYS: BlockNumber = HOURS * 24;

// Unit = the base number of indivisible units for balances
pub const UNIT: Balance = 10_000_000_000;
pub const MILLIUNIT: Balance = UNIT / 1000;
pub const MICROUNIT: Balance = MILLIUNIT / 1000;

/// The existential deposit. Set to 1/10 of the Connected Relay Chain.
pub const EXISTENTIAL_DEPOSIT: Balance = 10 * MILLIUNIT;

/// We assume that ~5% of the block weight is consumed by `on_initialize` handlers. This is
/// used to limit the maximal weight of a single extrinsic.
const AVERAGE_ON_INITIALIZE_RATIO: Perbill = Perbill::from_percent(5);

/// We allow `Normal` extrinsics to fill up the block up to 75%, the rest can be used by
/// `Operational` extrinsics.
const NORMAL_DISPATCH_RATIO: Perbill = Perbill::from_percent(75);

/// We allow for 0.5 of a second of compute with a 12 second average block time.
const MAXIMUM_BLOCK_WEIGHT: Weight = WEIGHT_PER_SECOND / 2;

/// The version information used to identify this runtime when compiled natively.
#[cfg(feature = "std")]
pub fn native_version() -> NativeVersion {
	NativeVersion { runtime_version: VERSION, can_author_with: Default::default() }
}

parameter_types! {
	pub const Version: RuntimeVersion = VERSION;

	// This part is copied from Substrate's `bin/node/runtime/src/lib.rs`.
	//  The `RuntimeBlockLength` and `RuntimeBlockWeights` exist here because the
	// `DeletionWeightLimit` and `DeletionQueueDepth` depend on those to parameterize
	// the lazy contract deletion.
	pub RuntimeBlockLength: BlockLength =
		BlockLength::max_with_normal_ratio(5 * 1024 * 1024, NORMAL_DISPATCH_RATIO);
	pub RuntimeBlockWeights: BlockWeights = BlockWeights::builder()
		.base_block(BlockExecutionWeight::get())
		.for_class(DispatchClass::all(), |weights| {
			weights.base_extrinsic = ExtrinsicBaseWeight::get();
		})
		.for_class(DispatchClass::Normal, |weights| {
			weights.max_total = Some(NORMAL_DISPATCH_RATIO * MAXIMUM_BLOCK_WEIGHT);
		})
		.for_class(DispatchClass::Operational, |weights| {
			weights.max_total = Some(MAXIMUM_BLOCK_WEIGHT);
			// Operational transactions have some extra reserved space, so that they
			// are included even if block reached `MAXIMUM_BLOCK_WEIGHT`.
			weights.reserved = Some(
				MAXIMUM_BLOCK_WEIGHT - NORMAL_DISPATCH_RATIO * MAXIMUM_BLOCK_WEIGHT
			);
		})
		.avg_block_initialization(AVERAGE_ON_INITIALIZE_RATIO)
		.build_or_panic();
	pub const SS58Prefix: u16 = 28;
}

// Configure FRAME pallets to include in runtime.

pub struct BaseFilter;
impl Contains<Call> for BaseFilter {
	fn contains(c: &Call) -> bool {
		let is_force_transfer =
			matches!(c, Call::Balances(pallet_balances::Call::force_transfer { .. }));
		let disallowed_vesting_calls =
			matches!(c,
				Call::Vesting(pallet_vesting::Call::vested_transfer { .. }) |
				Call::Vesting(pallet_vesting::Call::vest { .. }) |
				Call::Vesting(pallet_vesting::Call::vest_other { .. })
			);

		let is_social_call =
			matches!(c,
				Call::Roles(..) |
				Call::AccountFollows(..) |
				Call::Profiles(..) |
				Call::SpaceFollows(..) |
				Call::SpaceOwnership(..) |
				Call::Spaces(..) |
				Call::Posts(..) |
				Call::Reactions(..)
			);

		match *c {
			Call::Balances(..) => is_force_transfer,
			Call::Vesting(..) => !disallowed_vesting_calls,
			_ if is_social_call => false,
			_ => true,
		}
	}
}

impl frame_system::Config for Runtime {
	/// The identifier used to distinguish between accounts.
	type AccountId = AccountId;
	/// The aggregated dispatch type that is available for extrinsics.
	type Call = Call;
	/// The lookup mechanism to get account ID from whatever is passed in dispatchers.
	type Lookup = AccountIdLookup<AccountId, ()>;
	/// The index type for storing how many extrinsics an account has signed.
	type Index = Index;
	/// The index type for blocks.
	type BlockNumber = BlockNumber;
	/// The type for hashing blocks and tries.
	type Hash = Hash;
	/// The hashing algorithm used.
	type Hashing = BlakeTwo256;
	/// The header type.
	type Header = generic::Header<BlockNumber, BlakeTwo256>;
	/// The ubiquitous event type.
	type Event = Event;
	/// The ubiquitous origin type.
	type Origin = Origin;
	/// Maximum number of block number to block hash mappings to keep (oldest pruned first).
	type BlockHashCount = BlockHashCount;
	/// Runtime version.
	type Version = Version;
	/// Converts a module to an index of this module in the runtime.
	type PalletInfo = PalletInfo;
	/// The data to be stored in an account.
	type AccountData = pallet_balances::AccountData<Balance>;
	/// What to do if a new account is created.
	type OnNewAccount = ();
	/// What to do if an account is fully reaped from the system.
	type OnKilledAccount = ();
	/// The weight of database operations that the runtime can invoke.
	type DbWeight = RocksDbWeight;
	/// The basic call filter to use in dispatchable.
	type BaseCallFilter = BaseFilter;
	/// Weight information for the extrinsics of this pallet.
	type SystemWeightInfo = ();
	/// Block & extrinsics weights: base values and limits.
	type BlockWeights = RuntimeBlockWeights;
	/// The maximum length of a block (in bytes).
	type BlockLength = RuntimeBlockLength;
	/// This is used as an identifier of the chain. 42 is the generic substrate prefix.
	type SS58Prefix = SS58Prefix;
	/// The action to take on a Runtime Upgrade
	type OnSetCode = cumulus_pallet_parachain_system::ParachainSetCode<Self>;
	type MaxConsumers = frame_support::traits::ConstU32<16>;
}

parameter_types! {
	pub const MinimumPeriod: u64 = SLOT_DURATION / 2;
}

impl pallet_timestamp::Config for Runtime {
	/// A timestamp: milliseconds since the unix epoch.
	type Moment = u64;
	type OnTimestampSet = ();
	type MinimumPeriod = MinimumPeriod;
	type WeightInfo = ();
}

parameter_types! {
	pub const UncleGenerations: u32 = 0;
}

impl pallet_authorship::Config for Runtime {
	type FindAuthor = pallet_session::FindAccountFromAuthorIndex<Self, Aura>;
	type UncleGenerations = UncleGenerations;
	type FilterUncle = ();
	type EventHandler = (CollatorSelection,);
}

parameter_types! {
	pub const ExistentialDeposit: Balance = EXISTENTIAL_DEPOSIT;
	pub const MaxLocks: u32 = 50;
	pub const MaxReserves: u32 = 50;
}

impl pallet_balances::Config for Runtime {
	type MaxLocks = MaxLocks;
	/// The type for recording an account's balance.
	type Balance = Balance;
	/// The ubiquitous event type.
	type Event = Event;
	type DustRemoval = ();
	type ExistentialDeposit = ExistentialDeposit;
	type AccountStore = System;
	type WeightInfo = pallet_balances::weights::SubstrateWeight<Runtime>;
	type MaxReserves = MaxReserves;
	type ReserveIdentifier = [u8; 8];
}

parameter_types! {
	pub const TransactionByteFee: Balance = 100 * MICROUNIT;
	pub const OperationalFeeMultiplier: u8 = 5;
}

impl pallet_transaction_payment::Config for Runtime {
	type OnChargeTransaction = pallet_transaction_payment::CurrencyAdapter<Balances, ()>;
	type OperationalFeeMultiplier = OperationalFeeMultiplier;
	type WeightToFee = WeightToFee;
	type LengthToFee = ConstantMultiplier<Balance, TransactionByteFee>;
	type FeeMultiplierUpdate = SlowAdjustingFeeUpdate<Self>;
}

parameter_types! {
	pub const ReservedXcmpWeight: Weight = MAXIMUM_BLOCK_WEIGHT / 4;
	pub const ReservedDmpWeight: Weight = MAXIMUM_BLOCK_WEIGHT / 4;
}

impl cumulus_pallet_parachain_system::Config for Runtime {
	type Event = Event;
	type OnSystemEvent = ();
	type SelfParaId = parachain_info::Pallet<Runtime>;
	type DmpMessageHandler = DmpQueue;
	type ReservedDmpWeight = ReservedDmpWeight;
	type OutboundXcmpMessageSource = XcmpQueue;
	type XcmpMessageHandler = XcmpQueue;
	type ReservedXcmpWeight = ReservedXcmpWeight;
}

impl pallet_randomness_collective_flip::Config for Runtime {}

impl parachain_info::Config for Runtime {}

impl cumulus_pallet_aura_ext::Config for Runtime {}

impl cumulus_pallet_xcmp_queue::Config for Runtime {
	type Event = Event;
	type XcmExecutor = XcmExecutor<XcmConfig>;
	type ChannelInfo = ParachainSystem;
	type VersionWrapper = ();
	type ExecuteOverweightOrigin = EnsureRoot<AccountId>;
	type ControllerOrigin = EnsureRoot<AccountId>;
	type ControllerOriginConverter = XcmOriginToTransactDispatchOrigin;
	type WeightInfo = ();
}

impl cumulus_pallet_dmp_queue::Config for Runtime {
	type Event = Event;
	type XcmExecutor = XcmExecutor<XcmConfig>;
	type ExecuteOverweightOrigin = EnsureRoot<AccountId>;
}

parameter_types! {
	pub const Period: u32 = 6 * HOURS;
	pub const Offset: u32 = 0;
	pub const MaxAuthorities: u32 = 100_000;
}

impl pallet_session::Config for Runtime {
	type Event = Event;
	type ValidatorId = <Self as frame_system::Config>::AccountId;
	// we don't have stash and controller, thus we don't need the convert as well.
	type ValidatorIdOf = pallet_collator_selection::IdentityCollator;
	type ShouldEndSession = pallet_session::PeriodicSessions<Period, Offset>;
	type NextSessionRotation = pallet_session::PeriodicSessions<Period, Offset>;
	type SessionManager = CollatorSelection;
	// Essentially just Aura, but lets be pedantic.
	type SessionHandler = <SessionKeys as sp_runtime::traits::OpaqueKeys>::KeyTypeIdProviders;
	type Keys = SessionKeys;
	type WeightInfo = ();
}

impl pallet_aura::Config for Runtime {
	type AuthorityId = AuraId;
	type DisabledValidators = ();
	type MaxAuthorities = MaxAuthorities;
}

parameter_types! {
	pub const PotId: PalletId = PalletId(*b"PotStake");
	pub const MaxCandidates: u32 = 1000;
	pub const MinCandidates: u32 = 5;
	pub const SessionLength: BlockNumber = 6 * HOURS;
	pub const MaxInvulnerables: u32 = 100;
	pub const ExecutiveBody: BodyId = BodyId::Executive;
}

// We allow root only to execute privileged collator selection operations.
pub type CollatorSelectionUpdateOrigin = EnsureRoot<AccountId>;

impl pallet_collator_selection::Config for Runtime {
	type Event = Event;
	type Currency = Balances;
	type UpdateOrigin = CollatorSelectionUpdateOrigin;
	type PotId = PotId;
	type MaxCandidates = MaxCandidates;
	type MinCandidates = MinCandidates;
	type MaxInvulnerables = MaxInvulnerables;
	// should be a multiple of session or things will get inconsistent
	type KickThreshold = Period;
	type ValidatorId = <Self as frame_system::Config>::AccountId;
	type ValidatorIdOf = pallet_collator_selection::IdentityCollator;
	type ValidatorRegistration = Session;
	type WeightInfo = ();
}

impl pallet_sudo::Config for Runtime {
	type Event = Event;
	type Call = Call;
}

parameter_types! {
	pub const MinVestedTransfer: Balance = 1 * UNIT;
}

impl pallet_vesting::Config for Runtime {
	type Event = Event;
	type Currency = Balances;
	type BlockNumberToBalance = ConvertInto;
	type MinVestedTransfer = MinVestedTransfer;
	type WeightInfo = ();
	// `VestingInfo` encode length is 36bytes. 28 schedules gets encoded as 1009 bytes, which is the
	// highest number of schedules that encodes less than 2^10.
	const MAX_VESTING_SCHEDULES: u32 = 28;
}

impl pallet_utility::Config for Runtime {
	type Event = Event;
	type Call = Call;
	type PalletsOrigin = OriginCaller;
	type WeightInfo = ();
}

parameter_types! {
    pub const MinDomainLength: u32 = 7;
    pub const MaxDomainLength: u32 = 63;

    pub const MaxDomainsPerAccount: u32 = 100;
    // TODO This value should be removed later, once it will be possible to purchase domains.
	pub const MaxPromoDomainsPerAccount: u32 = 3;

	// TODO: replace with a calculation
	// 	(([MAXIMUM_BLOCK_WEIGHT] * 0.75) / ("function_weight")) * 0.33
    pub const DomainsInsertLimit: u32 = 2860;
    pub const RegistrationPeriodLimit: BlockNumber = 365 * DAYS;
    pub const MaxOuterValueLength: u32 = 261;

    pub const BaseDomainDeposit: Balance = 10 * UNIT;
    pub const OuterValueByteDeposit: Balance = 10 * MILLIUNIT;
}

impl pallet_domains::Config for Runtime {
	type Event = Event;
	type Currency = Balances;
	type MinDomainLength = MinDomainLength;
	type MaxDomainLength = MaxDomainLength;
	type MaxDomainsPerAccount = MaxDomainsPerAccount;
	type MaxPromoDomainsPerAccount = MaxPromoDomainsPerAccount;
	type DomainsInsertLimit = DomainsInsertLimit;
	type RegistrationPeriodLimit = RegistrationPeriodLimit;
	type MaxOuterValueLength = MaxOuterValueLength;
	type BaseDomainDeposit = BaseDomainDeposit;
	type OuterValueByteDeposit = OuterValueByteDeposit;
	type WeightInfo = pallet_domains::weights::SubstrateWeight<Runtime>;
}

use pallet_permissions::default_permissions::DefaultSpacePermissions;

impl pallet_permissions::Config for Runtime {
	type DefaultSpacePermissions = DefaultSpacePermissions;
}

parameter_types! {
  pub const MaxCommentDepth: u32 = 10;
}

impl pallet_posts::Config for Runtime {
	type Event = Event;
	type MaxCommentDepth = MaxCommentDepth;
<<<<<<< HEAD
	type AfterPostUpdated = ()/*PostHistory*/;
=======
>>>>>>> 7e6f0e97
	type IsPostBlocked = ()/*Moderation*/;
}

impl pallet_reactions::Config for Runtime {
	type Event = Event;
}

impl pallet_profiles::Config for Runtime {
	type Event = Event;
	type SpacePermissionsProvider = Spaces;
}

parameter_types! {
  pub const MaxUsersToProcessPerDeleteRole: u16 = 40;
}

impl pallet_roles::Config for Runtime {
	type Event = Event;
	type MaxUsersToProcessPerDeleteRole = MaxUsersToProcessPerDeleteRole;
	type SpacePermissionsProvider = Spaces;
	type SpaceFollows = SpaceFollows;
	type IsAccountBlocked = ()/*Moderation*/;
	type IsContentBlocked = ()/*Moderation*/;
}

impl pallet_space_follows::Config for Runtime {
	type Event = Event;
}

parameter_types! {
	pub const MaxSpacesPerAccount: u32 = 4096;
}

impl pallet_spaces::Config for Runtime {
	type Event = Event;
	type Roles = Roles;
	type SpaceFollows = SpaceFollows;
<<<<<<< HEAD
	type BeforeSpaceCreated = SpaceFollows;
	type AfterSpaceUpdated = ();
	type IsAccountBlocked = ()/*Moderation*/;
	type IsContentBlocked = ()/*Moderation*/;
	type MaxSpacesPerAccount = MaxSpacesPerAccount;
	type WeightInfo = ();
=======
	type IsAccountBlocked = ()/*Moderation*/;
	type IsContentBlocked = ()/*Moderation*/;
	type MaxSpacesPerAccount = MaxSpacesPerAccount;
>>>>>>> 7e6f0e97
}

impl pallet_space_ownership::Config for Runtime {
	type Event = Event;
	type ProfileManager = Profiles;
}

impl pallet_account_follows::Config for Runtime {
	type Event = Event;
}

// Create the runtime by composing the FRAME pallets that were previously configured.
construct_runtime!(
	pub enum Runtime where
		Block = Block,
		NodeBlock = opaque::Block,
		UncheckedExtrinsic = UncheckedExtrinsic,
	{
		// System support stuff.
		System: frame_system::{Pallet, Call, Config, Storage, Event<T>} = 0,
		ParachainSystem: cumulus_pallet_parachain_system::{
			Pallet, Call, Config, Storage, Inherent, Event<T>, ValidateUnsigned,
		} = 1,
		RandomnessCollectiveFlip: pallet_randomness_collective_flip::{Pallet, Storage} = 2,
		Timestamp: pallet_timestamp::{Pallet, Call, Storage, Inherent} = 3,
		ParachainInfo: parachain_info::{Pallet, Storage, Config} = 4,

		// Monetary stuff.
		Balances: pallet_balances::{Pallet, Call, Storage, Config<T>, Event<T>} = 10,
		TransactionPayment: pallet_transaction_payment::{Pallet, Storage} = 11,

		// Collator support. The order of these 4 are important and shall not change.
		Authorship: pallet_authorship::{Pallet, Call, Storage} = 20,
		CollatorSelection: pallet_collator_selection::{Pallet, Call, Storage, Event<T>, Config<T>} = 21,
		Session: pallet_session::{Pallet, Call, Storage, Event, Config<T>} = 22,
		Aura: pallet_aura::{Pallet, Storage, Config<T>} = 23,
		AuraExt: cumulus_pallet_aura_ext::{Pallet, Storage, Config} = 24,

		Vesting: pallet_vesting::{Pallet, Call, Storage, Event<T>, Config<T>} = 26,
		Utility: pallet_utility = 28,

		// XCM helpers.
		XcmpQueue: cumulus_pallet_xcmp_queue::{Pallet, Call, Storage, Event<T>} = 30,
		PolkadotXcm: pallet_xcm::{Pallet, Call, Event<T>, Origin, Config} = 31,
		CumulusXcm: cumulus_pallet_xcm::{Pallet, Event<T>, Origin} = 32,
		DmpQueue: cumulus_pallet_dmp_queue::{Pallet, Call, Storage, Event<T>} = 33,

		// Subsocial Pallets
		Domains: pallet_domains = 60,

		Permissions: pallet_permissions = 70,
		Roles: pallet_roles = 71,
		AccountFollows: pallet_account_follows = 72,
		Profiles: pallet_profiles = 73,
		SpaceFollows: pallet_space_follows = 74,
		SpaceOwnership: pallet_space_ownership = 75,
		Spaces: pallet_spaces = 76,
		Posts: pallet_posts = 77,
		Reactions: pallet_reactions = 78,

		// Temporary
		Sudo: pallet_sudo::{Pallet, Call, Config<T>, Storage, Event<T>} = 255,
	}
);

#[cfg(feature = "runtime-benchmarks")]
#[macro_use]
extern crate frame_benchmarking;

#[cfg(feature = "runtime-benchmarks")]
mod benches {
	define_benchmarks!(
		[frame_system, SystemBench::<Runtime>]
		[pallet_balances, Balances]
		[pallet_session, SessionBench::<Runtime>]
		[pallet_timestamp, Timestamp]
		[pallet_vesting, Vesting]
		[pallet_utility, Utility]
		[pallet_collator_selection, CollatorSelection]
		[pallet_domains, Domains]
		[cumulus_pallet_xcmp_queue, XcmpQueue]
		[pallet_spaces, Spaces]
	);
}

impl_runtime_apis! {
	impl sp_consensus_aura::AuraApi<Block, AuraId> for Runtime {
		fn slot_duration() -> sp_consensus_aura::SlotDuration {
			sp_consensus_aura::SlotDuration::from_millis(Aura::slot_duration())
		}

		fn authorities() -> Vec<AuraId> {
			Aura::authorities().into_inner()
		}
	}

	impl sp_api::Core<Block> for Runtime {
		fn version() -> RuntimeVersion {
			VERSION
		}

		fn execute_block(block: Block) {
			Executive::execute_block(block)
		}

		fn initialize_block(header: &<Block as BlockT>::Header) {
			Executive::initialize_block(header)
		}
	}

	impl sp_api::Metadata<Block> for Runtime {
		fn metadata() -> OpaqueMetadata {
			OpaqueMetadata::new(Runtime::metadata().into())
		}
	}

	impl sp_block_builder::BlockBuilder<Block> for Runtime {
		fn apply_extrinsic(extrinsic: <Block as BlockT>::Extrinsic) -> ApplyExtrinsicResult {
			Executive::apply_extrinsic(extrinsic)
		}

		fn finalize_block() -> <Block as BlockT>::Header {
			Executive::finalize_block()
		}

		fn inherent_extrinsics(data: sp_inherents::InherentData) -> Vec<<Block as BlockT>::Extrinsic> {
			data.create_extrinsics()
		}

		fn check_inherents(
			block: Block,
			data: sp_inherents::InherentData,
		) -> sp_inherents::CheckInherentsResult {
			data.check_extrinsics(&block)
		}
	}

	impl sp_transaction_pool::runtime_api::TaggedTransactionQueue<Block> for Runtime {
		fn validate_transaction(
			source: TransactionSource,
			tx: <Block as BlockT>::Extrinsic,
			block_hash: <Block as BlockT>::Hash,
		) -> TransactionValidity {
			Executive::validate_transaction(source, tx, block_hash)
		}
	}

	impl sp_offchain::OffchainWorkerApi<Block> for Runtime {
		fn offchain_worker(header: &<Block as BlockT>::Header) {
			Executive::offchain_worker(header)
		}
	}

	impl sp_session::SessionKeys<Block> for Runtime {
		fn generate_session_keys(seed: Option<Vec<u8>>) -> Vec<u8> {
			SessionKeys::generate(seed)
		}

		fn decode_session_keys(
			encoded: Vec<u8>,
		) -> Option<Vec<(Vec<u8>, KeyTypeId)>> {
			SessionKeys::decode_into_raw_public_keys(&encoded)
		}
	}

	impl frame_system_rpc_runtime_api::AccountNonceApi<Block, AccountId, Index> for Runtime {
		fn account_nonce(account: AccountId) -> Index {
			System::account_nonce(account)
		}
	}

	impl pallet_transaction_payment_rpc_runtime_api::TransactionPaymentApi<Block, Balance> for Runtime {
		fn query_info(
			uxt: <Block as BlockT>::Extrinsic,
			len: u32,
		) -> pallet_transaction_payment_rpc_runtime_api::RuntimeDispatchInfo<Balance> {
			TransactionPayment::query_info(uxt, len)
		}
		fn query_fee_details(
			uxt: <Block as BlockT>::Extrinsic,
			len: u32,
		) -> pallet_transaction_payment::FeeDetails<Balance> {
			TransactionPayment::query_fee_details(uxt, len)
		}
	}

	impl cumulus_primitives_core::CollectCollationInfo<Block> for Runtime {
		fn collect_collation_info(header: &<Block as BlockT>::Header) -> cumulus_primitives_core::CollationInfo {
			ParachainSystem::collect_collation_info(header)
		}
	}

	#[cfg(feature = "try-runtime")]
	impl frame_try_runtime::TryRuntime<Block> for Runtime {
		fn on_runtime_upgrade() -> (Weight, Weight) {
			log::info!("try-runtime::on_runtime_upgrade parachain-template.");
			let weight = Executive::try_runtime_upgrade().unwrap();
			(weight, RuntimeBlockWeights::get().max_block)
		}

		fn execute_block_no_check(block: Block) -> Weight {
			Executive::execute_block_no_check(block)
		}
	}

	#[cfg(feature = "runtime-benchmarks")]
	impl frame_benchmarking::Benchmark<Block> for Runtime {
		fn benchmark_metadata(extra: bool) -> (
			Vec<frame_benchmarking::BenchmarkList>,
			Vec<frame_support::traits::StorageInfo>,
		) {
			use frame_benchmarking::{Benchmarking, BenchmarkList};
			use frame_support::traits::StorageInfoTrait;
			use frame_system_benchmarking::Pallet as SystemBench;
			use cumulus_pallet_session_benchmarking::Pallet as SessionBench;

			let mut list = Vec::<BenchmarkList>::new();
			list_benchmarks!(list, extra);

			let storage_info = AllPalletsWithSystem::storage_info();
			return (list, storage_info)
		}

		fn dispatch_benchmark(
			config: frame_benchmarking::BenchmarkConfig
		) -> Result<Vec<frame_benchmarking::BenchmarkBatch>, sp_runtime::RuntimeString> {
			use frame_benchmarking::{Benchmarking, BenchmarkBatch, TrackedStorageKey};

			use frame_system_benchmarking::Pallet as SystemBench;
			impl frame_system_benchmarking::Config for Runtime {}

			use cumulus_pallet_session_benchmarking::Pallet as SessionBench;
			impl cumulus_pallet_session_benchmarking::Config for Runtime {}

			let whitelist: Vec<TrackedStorageKey> = vec![
				// Block Number
				hex_literal::hex!("26aa394eea5630e07c48ae0c9558cef702a5c1b19ab7a04f536c519aca4983ac").to_vec().into(),
				// Total Issuance
				hex_literal::hex!("c2261276cc9d1f8598ea4b6a74b15c2f57c875e4cff74148e4628f264b974c80").to_vec().into(),
				// Execution Phase
				hex_literal::hex!("26aa394eea5630e07c48ae0c9558cef7ff553b5a9862a516939d82b3d3d8661a").to_vec().into(),
				// Event Count
				hex_literal::hex!("26aa394eea5630e07c48ae0c9558cef70a98fdbe9ce6c55837576c60c7af3850").to_vec().into(),
				// System Events
				hex_literal::hex!("26aa394eea5630e07c48ae0c9558cef780d41e5e16056765bc8461851072c9d7").to_vec().into(),
			];

			let mut batches = Vec::<BenchmarkBatch>::new();
			let params = (&config, &whitelist);
			add_benchmarks!(params, batches);

			if batches.is_empty() { return Err("Benchmark not found for this pallet.".into()) }
			Ok(batches)
		}
	}
}

struct CheckInherents;

impl cumulus_pallet_parachain_system::CheckInherents<Block> for CheckInherents {
	fn check_inherents(
		block: &Block,
		relay_state_proof: &cumulus_pallet_parachain_system::RelayChainStateProof,
	) -> sp_inherents::CheckInherentsResult {
		let relay_chain_slot = relay_state_proof
			.read_slot()
			.expect("Could not read the relay chain slot from the proof");

		let inherent_data =
			cumulus_primitives_timestamp::InherentDataProvider::from_relay_chain_slot_and_duration(
				relay_chain_slot,
				sp_std::time::Duration::from_secs(6),
			)
			.create_inherent_data()
			.expect("Could not create the timestamp inherent data");

		inherent_data.check_extrinsics(block)
	}
}

cumulus_pallet_parachain_system::register_validate_block! {
	Runtime = Runtime,
	BlockExecutor = cumulus_pallet_aura_ext::BlockExecutor::<Runtime, Executive>,
	CheckInherents = CheckInherents,
}<|MERGE_RESOLUTION|>--- conflicted
+++ resolved
@@ -550,10 +550,6 @@
 impl pallet_posts::Config for Runtime {
 	type Event = Event;
 	type MaxCommentDepth = MaxCommentDepth;
-<<<<<<< HEAD
-	type AfterPostUpdated = ()/*PostHistory*/;
-=======
->>>>>>> 7e6f0e97
 	type IsPostBlocked = ()/*Moderation*/;
 }
 
@@ -591,18 +587,10 @@
 	type Event = Event;
 	type Roles = Roles;
 	type SpaceFollows = SpaceFollows;
-<<<<<<< HEAD
-	type BeforeSpaceCreated = SpaceFollows;
-	type AfterSpaceUpdated = ();
 	type IsAccountBlocked = ()/*Moderation*/;
 	type IsContentBlocked = ()/*Moderation*/;
 	type MaxSpacesPerAccount = MaxSpacesPerAccount;
 	type WeightInfo = ();
-=======
-	type IsAccountBlocked = ()/*Moderation*/;
-	type IsContentBlocked = ()/*Moderation*/;
-	type MaxSpacesPerAccount = MaxSpacesPerAccount;
->>>>>>> 7e6f0e97
 }
 
 impl pallet_space_ownership::Config for Runtime {
