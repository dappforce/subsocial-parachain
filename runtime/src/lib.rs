--- conflicted
+++ resolved
@@ -177,17 +177,10 @@
 	spec_name: create_runtime_str!("soonsocial-parachain"),
 	impl_name: create_runtime_str!("soonsocial-parachain"),
 	authoring_version: 1,
-<<<<<<< HEAD
 	spec_version: 3601,
 	impl_version: 0,
 	apis: RUNTIME_API_VERSIONS,
 	transaction_version: 11,
-=======
-	spec_version: 41,
-	impl_version: 0,
-	apis: RUNTIME_API_VERSIONS,
-	transaction_version: 9,
->>>>>>> a74a88fb
 	state_version: 0,
 };
 
@@ -828,15 +821,9 @@
 	pub const UnbondingPeriodInEras: EraIndex = 2;
 
 	pub const CreatorStakingPalletId: PalletId = PalletId(*b"df/crtst");
-<<<<<<< HEAD
-	pub const RegistrationDeposit: Balance = 1000 * UNIT;
-	pub const MinimumStakingAmount: Balance = 100 * UNIT;
-	pub const MinimumRemainingAmount: Balance = 10 * UNIT;
-=======
 	pub const CreatorRegistrationDeposit: Balance = 10 * UNIT;
 	pub const MinimumTotalStake: Balance = 2000 * UNIT;
 	pub const MinimumRemainingFreeBalance: Balance = 10 * UNIT;
->>>>>>> a74a88fb
 
 	pub const InitialRewardPerBlock: Balance = 6 * UNIT;
 	pub const BlocksPerYear: BlockNumber = 365 * DAYS;
