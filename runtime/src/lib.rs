#![cfg_attr(not(feature = "std"), no_std)]
// `construct_runtime!` does a lot of recursion and requires us to increase the limit to 256.
#![recursion_limit = "256"]

// Make the WASM binary available.
#[cfg(feature = "std")]
include!(concat!(env!("OUT_DIR"), "/wasm_binary.rs"));

mod weights;
pub mod xcm_config;

use cumulus_pallet_parachain_system::RelayNumberStrictlyIncreases;
use smallvec::smallvec;
use sp_api::impl_runtime_apis;
use sp_core::{crypto::KeyTypeId, OpaqueMetadata};
use sp_runtime::{create_runtime_str, generic, impl_opaque_keys, traits::{AccountIdConversion, AccountIdLookup, BlakeTwo256, Block as BlockT, ConvertInto, IdentifyAccount, Verify}, transaction_validity::{TransactionSource, TransactionValidity}, ApplyExtrinsicResult, MultiSignature};

use sp_std::prelude::*;
#[cfg(feature = "std")]
use sp_version::NativeVersion;
use sp_version::RuntimeVersion;

use frame_support::{
	construct_runtime, parameter_types, PalletId,
	dispatch::DispatchClass,
	traits::{ConstU32, ConstU64, ConstU8, Contains, WithdrawReasons, Everything},
	weights::{
		constants::WEIGHT_REF_TIME_PER_SECOND, ConstantMultiplier, Weight,
		WeightToFeeCoefficient, WeightToFeeCoefficients, WeightToFeePolynomial,
	},
};
use frame_support::traits::InstanceFilter;
use frame_system::{
	limits::{BlockLength, BlockWeights},
	EnsureRoot,
};
pub use sp_consensus_aura::sr25519::AuthorityId as AuraId;
pub use sp_runtime::{MultiAddress, Perbill, Permill, FixedI64, FixedPointNumber};
use xcm_config::{XcmConfig, XcmOriginToTransactDispatchOrigin};

use pallet_domains::types::PricesConfigVec;
use subsocial_support::SpaceId;

#[cfg(any(feature = "std", test))]
pub use sp_runtime::BuildStorage;

// Polkadot Imports
use polkadot_runtime_common::{BlockHashCount, SlowAdjustingFeeUpdate};

use weights::{BlockExecutionWeight, ExtrinsicBaseWeight, RocksDbWeight};

// XCM Imports
use xcm::latest::prelude::BodyId;
use xcm_executor::XcmExecutor;

/// Alias to 512-bit hash when used in the context of a transaction signature on the chain.
pub type Signature = MultiSignature;

/// Some way of identifying an account on the chain. We intentionally make it equivalent
/// to the public key of our transaction signing scheme.
pub type AccountId = <<Signature as Verify>::Signer as IdentifyAccount>::AccountId;

/// Balance of an account.
pub type Balance = u128;

/// Index of a transaction in the chain.
pub type Index = u32;

/// A hash of some data used by the chain.
pub type Hash = sp_core::H256;

/// An index to a block.
pub type BlockNumber = u32;

/// The address format for describing accounts.
pub type Address = MultiAddress<AccountId, ()>;

/// Block header type as expected by this runtime.
pub type Header = generic::Header<BlockNumber, BlakeTwo256>;

/// Block type as expected by this runtime.
pub type Block = generic::Block<Header, UncheckedExtrinsic>;

/// A Block signed with a Justification
pub type SignedBlock = generic::SignedBlock<Block>;

/// BlockId type as expected by this runtime.
pub type BlockId = generic::BlockId<Block>;

/// The SignedExtension to the basic transaction logic.
pub type SignedExtra = (
	frame_system::CheckNonZeroSender<Runtime>,
	frame_system::CheckSpecVersion<Runtime>,
	frame_system::CheckTxVersion<Runtime>,
	frame_system::CheckGenesis<Runtime>,
	frame_system::CheckEra<Runtime>,
	frame_system::CheckNonce<Runtime>,
	frame_system::CheckWeight<Runtime>,
	pallet_transaction_payment::ChargeTransactionPayment<Runtime>,
);

/// Unchecked extrinsic type as expected by this runtime.
pub type UncheckedExtrinsic = generic::UncheckedExtrinsic<Address, RuntimeCall, Signature, SignedExtra>;

/// Extrinsic type that has already been checked.
pub type CheckedExtrinsic = generic::CheckedExtrinsic<AccountId, RuntimeCall, SignedExtra>;

/// Executive: handles dispatch to the various modules.
pub type Executive = frame_executive::Executive<
	Runtime,
	Block,
	frame_system::ChainContext<Runtime>,
	Runtime,
	AllPalletsWithSystem,
	pallet_domains::migration::v1::MigrateToV1<Runtime>,
>;

/// Handles converting a weight scalar to a fee value, based on the scale and granularity of the
/// node's balance type.
///
/// This should typically create a mapping between the following ranges:
///   - `[0, MAXIMUM_BLOCK_WEIGHT]`
///   - `[Balance::min, Balance::max]`
///
/// Yet, it can be used for any other sort of change to weight-fee. Some examples being:
///   - Setting it to `0` will essentially disable the weight fee.
///   - Setting it to `1` will cause the literal `#[weight = x]` values to be charged.
pub struct WeightToFee;
impl WeightToFeePolynomial for WeightToFee {
	type Balance = Balance;
	fn polynomial() -> WeightToFeeCoefficients<Self::Balance> {
		// Extrinsic base weight (smallest non-zero weight) is mapped to 10 MILLIUNIT
		let p = 10 * MILLIUNIT;
		let q = Balance::from(ExtrinsicBaseWeight::get().ref_time());
		smallvec![WeightToFeeCoefficient {
			degree: 1,
			negative: false,
			coeff_frac: Perbill::from_rational(p % q, q),
			coeff_integer: p / q,
		}]
	}
}

/// Opaque types. These are used by the CLI to instantiate machinery that don't need to know
/// the specifics of the runtime. They can then be made to be agnostic over specific formats
/// of data like extrinsics, allowing for them to continue syncing the network through upgrades
/// to even the core data structures.
pub mod opaque {
	use super::*;
	use sp_runtime::{generic, traits::BlakeTwo256};

	pub use sp_runtime::OpaqueExtrinsic as UncheckedExtrinsic;
	/// Opaque block header type.
	pub type Header = generic::Header<BlockNumber, BlakeTwo256>;
	/// Opaque block type.
	pub type Block = generic::Block<Header, UncheckedExtrinsic>;
	/// Opaque block identifier type.
	pub type BlockId = generic::BlockId<Block>;
}

impl_opaque_keys! {
	pub struct SessionKeys {
		pub aura: Aura,
	}
}

#[sp_version::runtime_version]
pub const VERSION: RuntimeVersion = RuntimeVersion {
	spec_name: create_runtime_str!("soonsocial-parachain"),
	impl_name: create_runtime_str!("soonsocial-parachain"),
	authoring_version: 1,
	spec_version: 2703,
	impl_version: 0,
	apis: RUNTIME_API_VERSIONS,
	transaction_version: 5,
	state_version: 0,
};

/// This determines the average expected block time that we are targeting.
/// Blocks will be produced at a minimum duration defined by `SLOT_DURATION`.
/// `SLOT_DURATION` is picked up by `pallet_timestamp` which is in turn picked
/// up by `pallet_aura` to implement `fn slot_duration()`.
///
/// Change this to adjust the block time.
pub const MILLISECS_PER_BLOCK: u64 = 12000;

// NOTE: Currently it is not possible to change the slot duration after the chain has started.
//       Attempting to do so will brick block production.
pub const SLOT_DURATION: u64 = MILLISECS_PER_BLOCK;

// Time is measured by number of blocks.
pub const MINUTES: BlockNumber = 60_000 / (MILLISECS_PER_BLOCK as BlockNumber);
pub const HOURS: BlockNumber = MINUTES * 60;
pub const DAYS: BlockNumber = HOURS * 24;

mod currency {
	use super::Balance;

	// Unit = the base number of indivisible units for balances
	pub const UNIT: Balance = 10_000_000_000;
	pub const MILLIUNIT: Balance = UNIT / 1000;
	pub const MICROUNIT: Balance = MILLIUNIT / 1000;

	pub const fn deposit(items: u32, bytes: u32) -> Balance {
		items as Balance * 2 * UNIT + (bytes as Balance) * 300 * MICROUNIT
	}
}

pub use currency::*;

/// The existential deposit. Set to 1/10 of the Connected Relay Chain.
pub const EXISTENTIAL_DEPOSIT: Balance = 10 * MILLIUNIT;

/// We assume that ~5% of the block weight is consumed by `on_initialize` handlers. This is
/// used to limit the maximal weight of a single extrinsic.
const AVERAGE_ON_INITIALIZE_RATIO: Perbill = Perbill::from_percent(5);

/// We allow `Normal` extrinsics to fill up the block up to 75%, the rest can be used by
/// `Operational` extrinsics.
const NORMAL_DISPATCH_RATIO: Perbill = Perbill::from_percent(75);

/// We allow for 0.5 of a second of compute with a 12 second average block time.
const MAXIMUM_BLOCK_WEIGHT: Weight = Weight::from_parts(
	WEIGHT_REF_TIME_PER_SECOND.saturating_div(2),
	cumulus_primitives_core::relay_chain::v2::MAX_POV_SIZE as u64,
);

/// The version information used to identify this runtime when compiled natively.
#[cfg(feature = "std")]
pub fn native_version() -> NativeVersion {
	NativeVersion { runtime_version: VERSION, can_author_with: Default::default() }
}

parameter_types! {
	pub const Version: RuntimeVersion = VERSION;

	// This part is copied from Substrate's `bin/node/runtime/src/lib.rs`.
	//  The `RuntimeBlockLength` and `RuntimeBlockWeights` exist here because the
	// `DeletionWeightLimit` and `DeletionQueueDepth` depend on those to parameterize
	// the lazy contract deletion.
	pub RuntimeBlockLength: BlockLength =
		BlockLength::max_with_normal_ratio(5 * 1024 * 1024, NORMAL_DISPATCH_RATIO);
	pub RuntimeBlockWeights: BlockWeights = BlockWeights::builder()
		.base_block(BlockExecutionWeight::get())
		.for_class(DispatchClass::all(), |weights| {
			weights.base_extrinsic = ExtrinsicBaseWeight::get();
		})
		.for_class(DispatchClass::Normal, |weights| {
			weights.max_total = Some(NORMAL_DISPATCH_RATIO * MAXIMUM_BLOCK_WEIGHT);
		})
		.for_class(DispatchClass::Operational, |weights| {
			weights.max_total = Some(MAXIMUM_BLOCK_WEIGHT);
			// Operational transactions have some extra reserved space, so that they
			// are included even if block reached `MAXIMUM_BLOCK_WEIGHT`.
			weights.reserved = Some(
				MAXIMUM_BLOCK_WEIGHT - NORMAL_DISPATCH_RATIO * MAXIMUM_BLOCK_WEIGHT
			);
		})
		.avg_block_initialization(AVERAGE_ON_INITIALIZE_RATIO)
		.build_or_panic();
	pub const SS58Prefix: u16 = 28;
}

// Configure FRAME pallets to include in runtime.

pub struct BaseFilter;
impl Contains<RuntimeCall> for BaseFilter {
	fn contains(c: &RuntimeCall) -> bool {
		let is_force_transfer =
			matches!(c, RuntimeCall::Balances(pallet_balances::Call::force_transfer { .. }));

		match *c {
			RuntimeCall::Balances(..) => is_force_transfer,
			RuntimeCall::Vesting(pallet_vesting::Call::vested_transfer { .. }) => false,
			_ => true,
		}
	}
}

impl frame_system::Config for Runtime {
	/// The identifier used to distinguish between accounts.
	type AccountId = AccountId;
	/// The aggregated dispatch type that is available for extrinsics.
	type RuntimeCall = RuntimeCall;
	/// The lookup mechanism to get account ID from whatever is passed in dispatchers.
	type Lookup = AccountIdLookup<AccountId, ()>;
	/// The index type for storing how many extrinsics an account has signed.
	type Index = Index;
	/// The index type for blocks.
	type BlockNumber = BlockNumber;
	/// The type for hashing blocks and tries.
	type Hash = Hash;
	/// The hashing algorithm used.
	type Hashing = BlakeTwo256;
	/// The header type.
	type Header = generic::Header<BlockNumber, BlakeTwo256>;
	/// The ubiquitous event type.
	type RuntimeEvent = RuntimeEvent;
	/// The ubiquitous origin type.
	type RuntimeOrigin = RuntimeOrigin;
	/// Maximum number of block number to block hash mappings to keep (oldest pruned first).
	type BlockHashCount = BlockHashCount;
	/// Runtime version.
	type Version = Version;
	/// Converts a module to an index of this module in the runtime.
	type PalletInfo = PalletInfo;
	/// The data to be stored in an account.
	type AccountData = pallet_balances::AccountData<Balance>;
	/// What to do if a new account is created.
	type OnNewAccount = ();
	/// What to do if an account is fully reaped from the system.
	type OnKilledAccount = ();
	/// The weight of database operations that the runtime can invoke.
	type DbWeight = RocksDbWeight;
	/// The basic call filter to use in dispatchable.
	type BaseCallFilter = Everything;
	/// Weight information for the extrinsics of this pallet.
	type SystemWeightInfo = ();
	/// Block & extrinsics weights: base values and limits.
	type BlockWeights = RuntimeBlockWeights;
	/// The maximum length of a block (in bytes).
	type BlockLength = RuntimeBlockLength;
	/// This is used as an identifier of the chain. 42 is the generic substrate prefix.
	type SS58Prefix = SS58Prefix;
	/// The action to take on a Runtime Upgrade
	type OnSetCode = cumulus_pallet_parachain_system::ParachainSetCode<Self>;
	type MaxConsumers = frame_support::traits::ConstU32<16>;
}

impl pallet_timestamp::Config for Runtime {
	/// A timestamp: milliseconds since the unix epoch.
	type Moment = u64;
	type OnTimestampSet = (Aura, CreatorStaking);
	type MinimumPeriod = ConstU64<{ SLOT_DURATION / 2 }>;
	type WeightInfo = ();
}

impl pallet_authorship::Config for Runtime {
	type FindAuthor = pallet_session::FindAccountFromAuthorIndex<Self, Aura>;
	type UncleGenerations = ConstU32<0>;
	type FilterUncle = ();
	type EventHandler = (CollatorSelection,);
}

parameter_types! {
	pub const ExistentialDeposit: Balance = EXISTENTIAL_DEPOSIT;
}

impl pallet_balances::Config for Runtime {
	type MaxLocks = ConstU32<50>;
	/// The type for recording an account's balance.
	type Balance = Balance;
	/// The ubiquitous event type.
	type RuntimeEvent = RuntimeEvent;
	type DustRemoval = ();
	type ExistentialDeposit = ExistentialDeposit;
	type AccountStore = System;
	type WeightInfo = pallet_balances::weights::SubstrateWeight<Runtime>;
	type MaxReserves = ConstU32<50>;
	type ReserveIdentifier = [u8; 8];
}

parameter_types! {
	pub const TransactionByteFee: Balance = MILLIUNIT / 10;
}

impl pallet_transaction_payment::Config for Runtime {
	type RuntimeEvent = RuntimeEvent;
	type OnChargeTransaction = Energy;
	type OperationalFeeMultiplier = ConstU8<5>;
	type WeightToFee = WeightToFee;
	type LengthToFee = ConstantMultiplier<Balance, TransactionByteFee>;
	type FeeMultiplierUpdate = SlowAdjustingFeeUpdate<Self>;
}

parameter_types! {
	pub const ReservedXcmpWeight: Weight = MAXIMUM_BLOCK_WEIGHT.saturating_div(4);
	pub const ReservedDmpWeight: Weight = MAXIMUM_BLOCK_WEIGHT.saturating_div(4);
}

impl cumulus_pallet_parachain_system::Config for Runtime {
	type RuntimeEvent = RuntimeEvent;
	type OnSystemEvent = ();
	type SelfParaId = parachain_info::Pallet<Runtime>;
	type OutboundXcmpMessageSource = XcmpQueue;
	type DmpMessageHandler = DmpQueue;
	type ReservedDmpWeight = ReservedDmpWeight;
	type XcmpMessageHandler = XcmpQueue;
	type ReservedXcmpWeight = ReservedXcmpWeight;
	type CheckAssociatedRelayNumber = RelayNumberStrictlyIncreases;
}

impl pallet_randomness_collective_flip::Config for Runtime {}

impl parachain_info::Config for Runtime {}

impl cumulus_pallet_aura_ext::Config for Runtime {}

impl cumulus_pallet_xcmp_queue::Config for Runtime {
	type RuntimeEvent = RuntimeEvent;
	type XcmExecutor = XcmExecutor<XcmConfig>;
	type ChannelInfo = ParachainSystem;
	type VersionWrapper = ();
	type ExecuteOverweightOrigin = EnsureRoot<AccountId>;
	type ControllerOrigin = EnsureRoot<AccountId>;
	type ControllerOriginConverter = XcmOriginToTransactDispatchOrigin;
	type WeightInfo = ();
}

impl cumulus_pallet_dmp_queue::Config for Runtime {
	type RuntimeEvent = RuntimeEvent;
	type XcmExecutor = XcmExecutor<XcmConfig>;
	type ExecuteOverweightOrigin = EnsureRoot<AccountId>;
}

parameter_types! {
	pub const Period: u32 = 6 * HOURS;
	pub const Offset: u32 = 0;
}

impl pallet_session::Config for Runtime {
	type RuntimeEvent = RuntimeEvent;
	type ValidatorId = <Self as frame_system::Config>::AccountId;
	// we don't have stash and controller, thus we don't need the convert as well.
	type ValidatorIdOf = pallet_collator_selection::IdentityCollator;
	type ShouldEndSession = pallet_session::PeriodicSessions<Period, Offset>;
	type NextSessionRotation = pallet_session::PeriodicSessions<Period, Offset>;
	type SessionManager = CollatorSelection;
	// Essentially just Aura, but let's be pedantic.
	type SessionHandler = <SessionKeys as sp_runtime::traits::OpaqueKeys>::KeyTypeIdProviders;
	type Keys = SessionKeys;
	type WeightInfo = ();
}

impl pallet_aura::Config for Runtime {
	type AuthorityId = AuraId;
	type DisabledValidators = ();
	type MaxAuthorities = ConstU32<100_000>;
}

parameter_types! {
	pub const PotId: PalletId = PalletId(*b"PotStake");
	pub const MaxCandidates: u32 = 1000;
	pub const MinCandidates: u32 = 5;
	pub const SessionLength: BlockNumber = 6 * HOURS;
	pub const MaxInvulnerables: u32 = 100;
	pub const ExecutiveBody: BodyId = BodyId::Executive;
}

// We allow root only to execute privileged collator selection operations.
pub type CollatorSelectionUpdateOrigin = EnsureRoot<AccountId>;

impl pallet_collator_selection::Config for Runtime {
	type RuntimeEvent = RuntimeEvent;
	type Currency = Balances;
	type UpdateOrigin = CollatorSelectionUpdateOrigin;
	type PotId = PotId;
	type MaxCandidates = MaxCandidates;
	type MinCandidates = MinCandidates;
	type MaxInvulnerables = MaxInvulnerables;
	// should be a multiple of session or things will get inconsistent
	type KickThreshold = Period;
	type ValidatorId = <Self as frame_system::Config>::AccountId;
	type ValidatorIdOf = pallet_collator_selection::IdentityCollator;
	type ValidatorRegistration = Session;
	type WeightInfo = ();
}

impl pallet_sudo::Config for Runtime {
	type RuntimeEvent = RuntimeEvent;
	type RuntimeCall = RuntimeCall;
}

parameter_types! {
	pub const MinVestedTransfer: Balance = 1 * UNIT;
	pub UnvestedFundsAllowedWithdrawReasons: WithdrawReasons = WithdrawReasons::except(
		WithdrawReasons::TRANSFER | WithdrawReasons::RESERVE | WithdrawReasons::TIP
	);
}

impl pallet_vesting::Config for Runtime {
	type RuntimeEvent = RuntimeEvent;
	type Currency = Balances;
	type BlockNumberToBalance = ConvertInto;
	type MinVestedTransfer = MinVestedTransfer;
	type WeightInfo = ();
	type UnvestedFundsAllowedWithdrawReasons = UnvestedFundsAllowedWithdrawReasons;
	// `VestingInfo` encode length is 36bytes. 28 schedules gets encoded as 1009 bytes, which is the
	// highest number of schedules that encodes less than 2^10.
	const MAX_VESTING_SCHEDULES: u32 = 28;
}

parameter_types! {
	// One storage item; key size 32, value size 8; .
	pub const ProxyDepositBase: Balance = deposit(1, 8);
	// Additional storage item size of 33 bytes.
	pub const ProxyDepositFactor: Balance = deposit(0, 33);
	pub const MaxProxies: u16 = 32;
	pub const AnnouncementDepositBase: Balance = deposit(1, 8);
	pub const AnnouncementDepositFactor: Balance = deposit(0, 66);
	pub const MaxPending: u16 = 32;
}

/// The type used to represent the kinds of proxying allowed.
#[derive(
	Copy,
	Clone,
	Eq,
	PartialEq,
	Ord,
	PartialOrd,
	codec::Encode,
	codec::Decode,
	sp_runtime::RuntimeDebug,
	codec::MaxEncodedLen,
	scale_info::TypeInfo,
)]
pub enum ProxyType {
	Any,
	DomainRegistrar,
	SocialActions,
	Management,
	SocialActionsProxy,
}

impl Default for ProxyType {
	fn default() -> Self {
		Self::Any
	}
}

impl InstanceFilter<RuntimeCall> for ProxyType {
	fn filter(&self, c: &RuntimeCall) -> bool {
		match self {
			ProxyType::Any => true,
			ProxyType::DomainRegistrar => false,
			ProxyType::SocialActions => matches!(
				c,
				RuntimeCall::Posts(..)
					| RuntimeCall::Reactions(..)
					| RuntimeCall::AccountFollows(..)
					| RuntimeCall::SpaceFollows(..)
					| RuntimeCall::Spaces(..)
					| RuntimeCall::Profiles(..)
			),
			// TODO: Think on this proxy type. We probably need this to extend `SocialActions` or either replace it.
			ProxyType::Management => matches!(
				c,
				RuntimeCall::Spaces(..)
					| RuntimeCall::SpaceOwnership(..)
					| RuntimeCall::Roles(..)
					| RuntimeCall::Profiles(..)
					| RuntimeCall::Domains(..)
			),
			ProxyType::SocialActionsProxy => {
				matches!(
					c,
					RuntimeCall::Proxy(pallet_proxy::Call::proxy { call, .. })
					if ProxyType::SocialActions.filter(call),
				)
			},
		}
	}

	fn is_superset(&self, o: &Self) -> bool {
		match (self, o) {
			(ProxyType::Any, _) => true,
			(_, ProxyType::Any) => false,
			_ => false,
		}
	}
}

impl pallet_free_proxy::Config for Runtime {
	type ProxyDepositBase = ProxyDepositBase;
	type ProxyDepositFactor = ProxyDepositFactor;
	type WeightInfo = pallet_free_proxy::weights::SubstrateWeight<Runtime>;
}

impl pallet_proxy::Config for Runtime {
	type RuntimeEvent = RuntimeEvent;
	type RuntimeCall = RuntimeCall;
	type Currency = Balances;
	type ProxyType = ProxyType;
	type ProxyDepositBase = pallet_free_proxy::AdjustedProxyDepositBase<Runtime>;
	type ProxyDepositFactor = pallet_free_proxy::AdjustedProxyDepositFactor<Runtime>;
	type MaxProxies = MaxProxies;
	type WeightInfo = ();
	type MaxPending = MaxPending;
	type CallHasher = BlakeTwo256;
	type AnnouncementDepositBase = AnnouncementDepositBase;
	type AnnouncementDepositFactor = AnnouncementDepositFactor;
}

impl pallet_utility::Config for Runtime {
	type RuntimeEvent = RuntimeEvent;
	type RuntimeCall = RuntimeCall;
	type PalletsOrigin = OriginCaller;
	type WeightInfo = ();
}

parameter_types! {
    pub const MinDomainLength: u32 = 4;
    pub const MaxDomainLength: u32 = 63;

    pub const MaxDomainsPerAccount: u32 = 100;

	// TODO: replace with a calculation
	// 	(([MAXIMUM_BLOCK_WEIGHT] * 0.75) / ("function_weight")) * 0.33
    pub const DomainsInsertLimit: u32 = 2860;
    pub const RegistrationPeriodLimit: BlockNumber = 365 * DAYS;
    pub const MaxOuterValueLength: u32 = 261;

    pub const BaseDomainDeposit: Balance = 10 * UNIT;
    pub const OuterValueByteDeposit: Balance = 10 * MILLIUNIT;

	pub InitialPaymentBeneficiary: AccountId = pallet_sudo::Pallet::<Runtime>::key()
		.unwrap_or(PalletId(*b"df/dmnbe").into_account_truncating());

	pub InitialPricesConfig: PricesConfigVec<Runtime> = vec![
		(4, 10_000 * UNIT),
		(5, 2_000 * UNIT),
		(6, 400 * UNIT),
		(7, 100 * UNIT),
	];
}

impl pallet_domains::Config for Runtime {
	type RuntimeEvent = RuntimeEvent;
	type Currency = Balances;
	type MinDomainLength = MinDomainLength;
	type MaxDomainLength = MaxDomainLength;
	type MaxDomainsPerAccount = MaxDomainsPerAccount;
	type DomainsInsertLimit = DomainsInsertLimit;
	type RegistrationPeriodLimit = RegistrationPeriodLimit;
	type MaxOuterValueLength = MaxOuterValueLength;
	type BaseDomainDeposit = BaseDomainDeposit;
	type OuterValueByteDeposit = OuterValueByteDeposit;
	type InitialPaymentBeneficiary = InitialPaymentBeneficiary;
	type InitialPricesConfig = InitialPricesConfig;
	type WeightInfo = pallet_domains::weights::SubstrateWeight<Runtime>;
}

use pallet_permissions::default_permissions::DefaultSpacePermissions;

impl pallet_permissions::Config for Runtime {
	type DefaultSpacePermissions = DefaultSpacePermissions;
}

parameter_types! {
  pub const MaxCommentDepth: u32 = 10;
}

impl pallet_posts::Config for Runtime {
	type RuntimeEvent = RuntimeEvent;
	type MaxCommentDepth = MaxCommentDepth;
	type IsPostBlocked = ()/*Moderation*/;
	type WeightInfo = pallet_posts::weights::SubstrateWeight<Runtime>;
}

impl pallet_reactions::Config for Runtime {
	type RuntimeEvent = RuntimeEvent;
	type WeightInfo = pallet_reactions::weights::SubstrateWeight<Runtime>;
}

impl pallet_profiles::Config for Runtime {
	type RuntimeEvent = RuntimeEvent;
	type SpacePermissionsProvider = Spaces;
	type SpacesInterface = Spaces;
	type WeightInfo = pallet_profiles::weights::SubstrateWeight<Runtime>;
}

parameter_types! {
  pub const MaxUsersToProcessPerDeleteRole: u16 = 40;
}

impl pallet_roles::Config for Runtime {
	type RuntimeEvent = RuntimeEvent;
	type MaxUsersToProcessPerDeleteRole = MaxUsersToProcessPerDeleteRole;
	type SpacePermissionsProvider = Spaces;
	type SpaceFollows = SpaceFollows;
	type IsAccountBlocked = ()/*Moderation*/;
	type IsContentBlocked = ()/*Moderation*/;
	type WeightInfo = pallet_roles::weights::SubstrateWeight<Runtime>;
}

impl pallet_space_follows::Config for Runtime {
	type RuntimeEvent = RuntimeEvent;
	type WeightInfo = pallet_space_follows::weights::SubstrateWeight<Runtime>;
}

parameter_types! {
	pub const MaxSpacesPerAccount: u32 = 4096;
}

impl pallet_spaces::Config for Runtime {
	type RuntimeEvent = RuntimeEvent;
	type Roles = Roles;
	type SpaceFollows = SpaceFollows;
	type IsAccountBlocked = ()/*Moderation*/;
	type IsContentBlocked = ()/*Moderation*/;
	type MaxSpacesPerAccount = MaxSpacesPerAccount;
	type WeightInfo = pallet_spaces::weights::SubstrateWeight<Runtime>;
}

impl pallet_space_ownership::Config for Runtime {
	type RuntimeEvent = RuntimeEvent;
	type ProfileManager = Profiles;
	type WeightInfo = pallet_space_ownership::weights::SubstrateWeight<Runtime>;
}

impl pallet_account_follows::Config for Runtime {
	type RuntimeEvent = RuntimeEvent;
}


parameter_types! {
	pub DefaultValueCoefficient: FixedI64 = FixedI64::checked_from_rational(1_25, 100).unwrap();
}

impl pallet_energy::Config for Runtime {
	type RuntimeEvent = RuntimeEvent;
	type Currency = Balances;
	type Balance = Balance;
	type DefaultValueCoefficient = DefaultValueCoefficient;
	type UpdateOrigin = EnsureRoot<AccountId>;
	type NativeOnChargeTransaction = pallet_transaction_payment::CurrencyAdapter<Balances, ()>;
	type ExistentialDeposit = ExistentialDeposit;
	type WeightInfo = pallet_energy::weights::SubstrateWeight<Runtime>;
}

parameter_types! {
<<<<<<< HEAD
	pub const BlockPerEra: BlockNumber = 15 * MINUTES;
	pub const MaxErasToReward: u32 = 1 * HOURS / BlockPerEra::get();
=======
	pub const BlockPerEra: BlockNumber = 6 * HOURS;
	pub const MaxErasToReward: u32 = 90 * DAYS / BlockPerEra::get();
>>>>>>> e29ca08b

	pub const CreatorStakingPalletId: PalletId = PalletId(*b"df/crtst");
	pub const RegistrationDeposit: Balance = 1000 * UNIT;
	pub const MinimumStakingAmount: Balance = 100 * UNIT;
	pub const MinimumRemainingAmount: Balance = 10 * UNIT;

<<<<<<< HEAD
	pub CurrentAnnualInflation: Perbill = Perbill::from_rational(1u32, 200);
=======
	pub const CurrentAnnualInflation: Perbill = Perbill::from_percent(10);
>>>>>>> e29ca08b
	pub const BlocksPerYear: BlockNumber = 365 * DAYS;
	pub TreasuryAccount: AccountId = pallet_sudo::Pallet::<Runtime>::key()
		.unwrap_or(CreatorStakingPalletId::get().into_account_truncating());
}

impl pallet_creator_staking::Config for Runtime {
	type RuntimeEvent = RuntimeEvent;
	type PalletId = CreatorStakingPalletId;
	type BlockPerEra = BlockPerEra;
	type Currency = Balances;
	type SpacesInterface = Spaces;
	type RegistrationDeposit = RegistrationDeposit;
	type MinimumStakingAmount = MinimumStakingAmount;
	type MinimumRemainingAmount = MinimumRemainingAmount;
	type MaxNumberOfStakersPerCreator = ConstU32<100>;
<<<<<<< HEAD
	type MaxEraStakeValues = ConstU32<10>;
=======
	type MaxEraStakeValues = ConstU32<5>;
>>>>>>> e29ca08b
	type MaxErasToReward = MaxErasToReward;
	type UnbondingPeriodInEras = ConstU32<2>;
	type MaxUnlockingChunks = ConstU32<32>;
	type CurrentAnnualInflation = CurrentAnnualInflation;
	type BlocksPerYear = BlocksPerYear;
	type TreasuryAccount = TreasuryAccount;
}

// Create the runtime by composing the FRAME pallets that were previously configured.
construct_runtime!(
	pub enum Runtime where
		Block = Block,
		NodeBlock = opaque::Block,
		UncheckedExtrinsic = UncheckedExtrinsic,
	{
		// System support stuff.
		System: frame_system::{Pallet, Call, Config, Storage, Event<T>} = 0,
		ParachainSystem: cumulus_pallet_parachain_system::{
			Pallet, Call, Config, Storage, Inherent, Event<T>, ValidateUnsigned,
		} = 1,
		RandomnessCollectiveFlip: pallet_randomness_collective_flip::{Pallet, Storage} = 2,
		Timestamp: pallet_timestamp::{Pallet, Call, Storage, Inherent} = 3,
		ParachainInfo: parachain_info::{Pallet, Storage, Config} = 4,

		// Monetary stuff.
		Balances: pallet_balances::{Pallet, Call, Storage, Config<T>, Event<T>} = 10,
		TransactionPayment: pallet_transaction_payment::{Pallet, Storage, Event<T>} = 11,

		// Collator support. The order of these 4 are important and shall not change.
		Authorship: pallet_authorship::{Pallet, Call, Storage} = 20,
		CollatorSelection: pallet_collator_selection::{Pallet, Call, Storage, Event<T>, Config<T>} = 21,
		Session: pallet_session::{Pallet, Call, Storage, Event, Config<T>} = 22,
		Aura: pallet_aura::{Pallet, Storage, Config<T>} = 23,
		AuraExt: cumulus_pallet_aura_ext::{Pallet, Storage, Config} = 24,

		Vesting: pallet_vesting::{Pallet, Call, Storage, Event<T>, Config<T>} = 26,
		Proxy: pallet_proxy = 27,
		Utility: pallet_utility = 28,

		// XCM helpers.
		XcmpQueue: cumulus_pallet_xcmp_queue::{Pallet, Call, Storage, Event<T>} = 30,
		PolkadotXcm: pallet_xcm = 31,
		CumulusXcm: cumulus_pallet_xcm::{Pallet, Event<T>, Origin} = 32,
		DmpQueue: cumulus_pallet_dmp_queue::{Pallet, Call, Storage, Event<T>} = 33,

		// Subsocial Pallets
		Domains: pallet_domains = 60,
		Energy: pallet_energy = 61,
		FreeProxy: pallet_free_proxy = 62,
		CreatorStaking: pallet_creator_staking = 63,

		Permissions: pallet_permissions = 70,
		Roles: pallet_roles = 71,
		AccountFollows: pallet_account_follows = 72,
		Profiles: pallet_profiles = 73,
		SpaceFollows: pallet_space_follows = 74,
		SpaceOwnership: pallet_space_ownership = 75,
		Spaces: pallet_spaces = 76,
		Posts: pallet_posts = 77,
		Reactions: pallet_reactions = 78,

		// Temporary
		Sudo: pallet_sudo::{Pallet, Call, Config<T>, Storage, Event<T>} = 255,
	}
);

#[cfg(feature = "runtime-benchmarks")]
#[macro_use]
extern crate frame_benchmarking;

#[cfg(feature = "runtime-benchmarks")]
mod benches {
	define_benchmarks!(
		[frame_system, SystemBench::<Runtime>]
		[pallet_balances, Balances]
		[pallet_session, SessionBench::<Runtime>]
		[pallet_timestamp, Timestamp]
		[pallet_vesting, Vesting]
		[pallet_proxy, Proxy]
		[pallet_utility, Utility]
		[pallet_collator_selection, CollatorSelection]
		[pallet_domains, Domains]
		[pallet_energy, Energy]
		[pallet_profiles, Profiles]
		[cumulus_pallet_xcmp_queue, XcmpQueue]
		[pallet_reactions, Reactions]
		[pallet_roles, Roles]
		[pallet_space_follows, SpaceFollows]
		[pallet_space_ownership, SpaceOwnership]
		[pallet_spaces, Spaces]
		[pallet_posts, Posts]
		[pallet_free_proxy, FreeProxy]
	);
}

impl_runtime_apis! {
	impl sp_consensus_aura::AuraApi<Block, AuraId> for Runtime {
		fn slot_duration() -> sp_consensus_aura::SlotDuration {
			sp_consensus_aura::SlotDuration::from_millis(Aura::slot_duration())
		}

		fn authorities() -> Vec<AuraId> {
			Aura::authorities().into_inner()
		}
	}

	impl sp_api::Core<Block> for Runtime {
		fn version() -> RuntimeVersion {
			VERSION
		}

		fn execute_block(block: Block) {
			Executive::execute_block(block)
		}

		fn initialize_block(header: &<Block as BlockT>::Header) {
			Executive::initialize_block(header)
		}
	}

	impl sp_api::Metadata<Block> for Runtime {
		fn metadata() -> OpaqueMetadata {
			OpaqueMetadata::new(Runtime::metadata().into())
		}
	}

	impl sp_block_builder::BlockBuilder<Block> for Runtime {
		fn apply_extrinsic(extrinsic: <Block as BlockT>::Extrinsic) -> ApplyExtrinsicResult {
			Executive::apply_extrinsic(extrinsic)
		}

		fn finalize_block() -> <Block as BlockT>::Header {
			Executive::finalize_block()
		}

		fn inherent_extrinsics(data: sp_inherents::InherentData) -> Vec<<Block as BlockT>::Extrinsic> {
			data.create_extrinsics()
		}

		fn check_inherents(
			block: Block,
			data: sp_inherents::InherentData,
		) -> sp_inherents::CheckInherentsResult {
			data.check_extrinsics(&block)
		}
	}

	impl sp_transaction_pool::runtime_api::TaggedTransactionQueue<Block> for Runtime {
		fn validate_transaction(
			source: TransactionSource,
			tx: <Block as BlockT>::Extrinsic,
			block_hash: <Block as BlockT>::Hash,
		) -> TransactionValidity {
			Executive::validate_transaction(source, tx, block_hash)
		}
	}

	impl sp_offchain::OffchainWorkerApi<Block> for Runtime {
		fn offchain_worker(header: &<Block as BlockT>::Header) {
			Executive::offchain_worker(header)
		}
	}

	impl sp_session::SessionKeys<Block> for Runtime {
		fn generate_session_keys(seed: Option<Vec<u8>>) -> Vec<u8> {
			SessionKeys::generate(seed)
		}

		fn decode_session_keys(
			encoded: Vec<u8>,
		) -> Option<Vec<(Vec<u8>, KeyTypeId)>> {
			SessionKeys::decode_into_raw_public_keys(&encoded)
		}
	}

	impl frame_system_rpc_runtime_api::AccountNonceApi<Block, AccountId, Index> for Runtime {
		fn account_nonce(account: AccountId) -> Index {
			System::account_nonce(account)
		}
	}

	impl pallet_transaction_payment_rpc_runtime_api::TransactionPaymentApi<Block, Balance> for Runtime {
		fn query_info(
			uxt: <Block as BlockT>::Extrinsic,
			len: u32,
		) -> pallet_transaction_payment_rpc_runtime_api::RuntimeDispatchInfo<Balance> {
			TransactionPayment::query_info(uxt, len)
		}
		fn query_fee_details(
			uxt: <Block as BlockT>::Extrinsic,
			len: u32,
		) -> pallet_transaction_payment::FeeDetails<Balance> {
			TransactionPayment::query_fee_details(uxt, len)
		}
	}

	impl pallet_transaction_payment_rpc_runtime_api::TransactionPaymentCallApi<Block, Balance, RuntimeCall>
		for Runtime
	{
		fn query_call_info(
			call: RuntimeCall,
			len: u32,
		) -> pallet_transaction_payment::RuntimeDispatchInfo<Balance> {
			TransactionPayment::query_call_info(call, len)
		}
		fn query_call_fee_details(
			call: RuntimeCall,
			len: u32,
		) -> pallet_transaction_payment::FeeDetails<Balance> {
			TransactionPayment::query_call_fee_details(call, len)
		}
	}

	impl cumulus_primitives_core::CollectCollationInfo<Block> for Runtime {
		fn collect_collation_info(header: &<Block as BlockT>::Header) -> cumulus_primitives_core::CollationInfo {
			ParachainSystem::collect_collation_info(header)
		}
	}

	impl pallet_creator_staking_rpc_runtime_api::CreatorStakingApi<Block, AccountId, Balance>
		for Runtime
	{
		fn estimated_staker_rewards_by_creators(
			staker: AccountId,
			creators: Vec<SpaceId>,
		) -> Vec<(SpaceId, Balance)> {
			CreatorStaking::estimated_staker_rewards_by_creators(staker, creators)
		}

		fn withdrawable_amounts_from_inactive_creators(
			staker: AccountId,
		) -> Vec<(SpaceId, Balance)> {
			CreatorStaking::withdrawable_amounts_from_inactive_creators(staker)
		}
	}

	impl pallet_domains_rpc_runtime_api::DomainsApi<Block, Balance> for Runtime {
		fn calculate_price(subdomain: Vec<u8>) -> Option<Balance> {
			Domains::calculate_price(&subdomain)
		}
	}

	#[cfg(feature = "try-runtime")]
	impl frame_try_runtime::TryRuntime<Block> for Runtime {
		fn on_runtime_upgrade(checks: frame_try_runtime::UpgradeCheckSelect) -> (Weight, Weight) {
			let weight = Executive::try_runtime_upgrade(checks).unwrap();
			(weight, RuntimeBlockWeights::get().max_block)
		}

		fn execute_block(
			block: Block,
			state_root_check: bool,
			signature_check: bool,
			select: frame_try_runtime::TryStateSelect,
		) -> Weight {
			// NOTE: intentional unwrap: we don't want to propagate the error backwards, and want to
			// have a backtrace here.
			Executive::try_execute_block(block, state_root_check, signature_check, select).unwrap()
		}
	}

	#[cfg(feature = "runtime-benchmarks")]
	impl frame_benchmarking::Benchmark<Block> for Runtime {
		fn benchmark_metadata(extra: bool) -> (
			Vec<frame_benchmarking::BenchmarkList>,
			Vec<frame_support::traits::StorageInfo>,
		) {
			use frame_benchmarking::{Benchmarking, BenchmarkList};
			use frame_support::traits::StorageInfoTrait;
			use frame_system_benchmarking::Pallet as SystemBench;
			use cumulus_pallet_session_benchmarking::Pallet as SessionBench;

			let mut list = Vec::<BenchmarkList>::new();
			list_benchmarks!(list, extra);

			let storage_info = AllPalletsWithSystem::storage_info();
			return (list, storage_info)
		}

		fn dispatch_benchmark(
			config: frame_benchmarking::BenchmarkConfig
		) -> Result<Vec<frame_benchmarking::BenchmarkBatch>, sp_runtime::RuntimeString> {
			use frame_benchmarking::{Benchmarking, BenchmarkBatch, TrackedStorageKey};

			use frame_system_benchmarking::Pallet as SystemBench;
			impl frame_system_benchmarking::Config for Runtime {}

			use cumulus_pallet_session_benchmarking::Pallet as SessionBench;
			impl cumulus_pallet_session_benchmarking::Config for Runtime {}

			let whitelist: Vec<TrackedStorageKey> = vec![
				// Block Number
				hex_literal::hex!("26aa394eea5630e07c48ae0c9558cef702a5c1b19ab7a04f536c519aca4983ac").to_vec().into(),
				// Total Issuance
				hex_literal::hex!("c2261276cc9d1f8598ea4b6a74b15c2f57c875e4cff74148e4628f264b974c80").to_vec().into(),
				// Execution Phase
				hex_literal::hex!("26aa394eea5630e07c48ae0c9558cef7ff553b5a9862a516939d82b3d3d8661a").to_vec().into(),
				// Event Count
				hex_literal::hex!("26aa394eea5630e07c48ae0c9558cef70a98fdbe9ce6c55837576c60c7af3850").to_vec().into(),
				// System Events
				hex_literal::hex!("26aa394eea5630e07c48ae0c9558cef780d41e5e16056765bc8461851072c9d7").to_vec().into(),
			];

			let mut batches = Vec::<BenchmarkBatch>::new();
			let params = (&config, &whitelist);
			add_benchmarks!(params, batches);

			if batches.is_empty() { return Err("Benchmark not found for this pallet.".into()) }
			Ok(batches)
		}
	}
}

struct CheckInherents;

impl cumulus_pallet_parachain_system::CheckInherents<Block> for CheckInherents {
	fn check_inherents(
		block: &Block,
		relay_state_proof: &cumulus_pallet_parachain_system::RelayChainStateProof,
	) -> sp_inherents::CheckInherentsResult {
		let relay_chain_slot = relay_state_proof
			.read_slot()
			.expect("Could not read the relay chain slot from the proof");

		let inherent_data =
			cumulus_primitives_timestamp::InherentDataProvider::from_relay_chain_slot_and_duration(
				relay_chain_slot,
				sp_std::time::Duration::from_secs(6),
			)
			.create_inherent_data()
			.expect("Could not create the timestamp inherent data");

		inherent_data.check_extrinsics(block)
	}
}

cumulus_pallet_parachain_system::register_validate_block! {
	Runtime = Runtime,
	BlockExecutor = cumulus_pallet_aura_ext::BlockExecutor::<Runtime, Executive>,
	CheckInherents = CheckInherents,
}<|MERGE_RESOLUTION|>--- conflicted
+++ resolved
@@ -730,24 +730,15 @@
 }
 
 parameter_types! {
-<<<<<<< HEAD
 	pub const BlockPerEra: BlockNumber = 15 * MINUTES;
 	pub const MaxErasToReward: u32 = 1 * HOURS / BlockPerEra::get();
-=======
-	pub const BlockPerEra: BlockNumber = 6 * HOURS;
-	pub const MaxErasToReward: u32 = 90 * DAYS / BlockPerEra::get();
->>>>>>> e29ca08b
 
 	pub const CreatorStakingPalletId: PalletId = PalletId(*b"df/crtst");
 	pub const RegistrationDeposit: Balance = 1000 * UNIT;
 	pub const MinimumStakingAmount: Balance = 100 * UNIT;
 	pub const MinimumRemainingAmount: Balance = 10 * UNIT;
 
-<<<<<<< HEAD
 	pub CurrentAnnualInflation: Perbill = Perbill::from_rational(1u32, 200);
-=======
-	pub const CurrentAnnualInflation: Perbill = Perbill::from_percent(10);
->>>>>>> e29ca08b
 	pub const BlocksPerYear: BlockNumber = 365 * DAYS;
 	pub TreasuryAccount: AccountId = pallet_sudo::Pallet::<Runtime>::key()
 		.unwrap_or(CreatorStakingPalletId::get().into_account_truncating());
@@ -763,11 +754,7 @@
 	type MinimumStakingAmount = MinimumStakingAmount;
 	type MinimumRemainingAmount = MinimumRemainingAmount;
 	type MaxNumberOfStakersPerCreator = ConstU32<100>;
-<<<<<<< HEAD
 	type MaxEraStakeValues = ConstU32<10>;
-=======
-	type MaxEraStakeValues = ConstU32<5>;
->>>>>>> e29ca08b
 	type MaxErasToReward = MaxErasToReward;
 	type UnbondingPeriodInEras = ConstU32<2>;
 	type MaxUnlockingChunks = ConstU32<32>;
