#![cfg_attr(not(feature = "std"), no_std)]
// `construct_runtime!` does a lot of recursion and requires us to increase the limit to 256.
#![recursion_limit = "256"]

// Make the WASM binary available.
#[cfg(feature = "std")]
include!(concat!(env!("OUT_DIR"), "/wasm_binary.rs"));

mod weights;
pub mod xcm_config;

use smallvec::smallvec;
use sp_api::impl_runtime_apis;
use sp_core::{crypto::KeyTypeId, OpaqueMetadata};
use sp_runtime::{create_runtime_str, generic, impl_opaque_keys, traits::{AccountIdLookup, BlakeTwo256, Block as BlockT, ConvertInto, IdentifyAccount, Verify}, transaction_validity::{TransactionSource, TransactionValidity}, ApplyExtrinsicResult, MultiSignature};

use sp_std::prelude::*;
#[cfg(feature = "std")]
use sp_version::NativeVersion;
use sp_version::RuntimeVersion;

use frame_support::{
	construct_runtime, parameter_types,
	traits::Contains,
	weights::{
		constants::WEIGHT_PER_SECOND, ConstantMultiplier, DispatchClass, Weight,
		WeightToFeeCoefficient, WeightToFeeCoefficients, WeightToFeePolynomial,
	},
	PalletId,
};
use frame_system::{
	limits::{BlockLength, BlockWeights},
	EnsureRoot,
};
pub use sp_consensus_aura::sr25519::AuthorityId as AuraId;
pub use sp_runtime::{MultiAddress, Perbill, Permill, FixedI64, FixedPointNumber};
use xcm_config::{XcmConfig, XcmOriginToTransactDispatchOrigin};

#[cfg(any(feature = "std", test))]
pub use sp_runtime::BuildStorage;

// Polkadot Imports
use polkadot_runtime_common::{BlockHashCount, SlowAdjustingFeeUpdate};

use weights::{BlockExecutionWeight, ExtrinsicBaseWeight, RocksDbWeight};

// XCM Imports
use xcm::latest::prelude::BodyId;
use xcm_executor::XcmExecutor;

/// Alias to 512-bit hash when used in the context of a transaction signature on the chain.
pub type Signature = MultiSignature;

/// Some way of identifying an account on the chain. We intentionally make it equivalent
/// to the public key of our transaction signing scheme.
pub type AccountId = <<Signature as Verify>::Signer as IdentifyAccount>::AccountId;

/// Balance of an account.
pub type Balance = u128;

/// Index of a transaction in the chain.
pub type Index = u32;

/// A hash of some data used by the chain.
pub type Hash = sp_core::H256;

/// An index to a block.
pub type BlockNumber = u32;

/// The address format for describing accounts.
pub type Address = MultiAddress<AccountId, ()>;

/// Block header type as expected by this runtime.
pub type Header = generic::Header<BlockNumber, BlakeTwo256>;

/// Block type as expected by this runtime.
pub type Block = generic::Block<Header, UncheckedExtrinsic>;

/// A Block signed with a Justification
pub type SignedBlock = generic::SignedBlock<Block>;

/// BlockId type as expected by this runtime.
pub type BlockId = generic::BlockId<Block>;

/// The SignedExtension to the basic transaction logic.
pub type SignedExtra = (
	frame_system::CheckNonZeroSender<Runtime>,
	frame_system::CheckSpecVersion<Runtime>,
	frame_system::CheckTxVersion<Runtime>,
	frame_system::CheckGenesis<Runtime>,
	frame_system::CheckEra<Runtime>,
	frame_system::CheckNonce<Runtime>,
	frame_system::CheckWeight<Runtime>,
	pallet_transaction_payment::ChargeTransactionPayment<Runtime>,
);

/// Unchecked extrinsic type as expected by this runtime.
pub type UncheckedExtrinsic = generic::UncheckedExtrinsic<Address, Call, Signature, SignedExtra>;

/// Extrinsic type that has already been checked.
pub type CheckedExtrinsic = generic::CheckedExtrinsic<AccountId, Call, SignedExtra>;

/// Executive: handles dispatch to the various modules.
pub type Executive = frame_executive::Executive<
	Runtime,
	Block,
	frame_system::ChainContext<Runtime>,
	Runtime,
	AllPalletsWithSystem,
>;

/// Handles converting a weight scalar to a fee value, based on the scale and granularity of the
/// node's balance type.
///
/// This should typically create a mapping between the following ranges:
///   - `[0, MAXIMUM_BLOCK_WEIGHT]`
///   - `[Balance::min, Balance::max]`
///
/// Yet, it can be used for any other sort of change to weight-fee. Some examples being:
///   - Setting it to `0` will essentially disable the weight fee.
///   - Setting it to `1` will cause the literal `#[weight = x]` values to be charged.
pub struct WeightToFee;
impl WeightToFeePolynomial for WeightToFee {
	type Balance = Balance;
	fn polynomial() -> WeightToFeeCoefficients<Self::Balance> {
		// Extrinsic base weight (smallest non-zero weight) is mapped to 10 MILLIUNIT
		let p = 10 * MILLIUNIT;
		let q = Balance::from(ExtrinsicBaseWeight::get());
		smallvec![WeightToFeeCoefficient {
			degree: 1,
			negative: false,
			coeff_frac: Perbill::from_rational(p % q, q),
			coeff_integer: p / q,
		}]
	}
}

/// Opaque types. These are used by the CLI to instantiate machinery that don't need to know
/// the specifics of the runtime. They can then be made to be agnostic over specific formats
/// of data like extrinsics, allowing for them to continue syncing the network through upgrades
/// to even the core data structures.
pub mod opaque {
	use super::*;
	use sp_runtime::{generic, traits::BlakeTwo256};

	pub use sp_runtime::OpaqueExtrinsic as UncheckedExtrinsic;
	/// Opaque block header type.
	pub type Header = generic::Header<BlockNumber, BlakeTwo256>;
	/// Opaque block type.
	pub type Block = generic::Block<Header, UncheckedExtrinsic>;
	/// Opaque block identifier type.
	pub type BlockId = generic::BlockId<Block>;
}

impl_opaque_keys! {
	pub struct SessionKeys {
		pub aura: Aura,
	}
}

#[sp_version::runtime_version]
pub const VERSION: RuntimeVersion = RuntimeVersion {
	spec_name: create_runtime_str!("subsocial-parachain"),
	impl_name: create_runtime_str!("subsocial-parachain"),
	authoring_version: 1,
	spec_version: 15,
	impl_version: 0,
	apis: RUNTIME_API_VERSIONS,
	transaction_version: 2,
	state_version: 0,
};

/// This determines the average expected block time that we are targeting.
/// Blocks will be produced at a minimum duration defined by `SLOT_DURATION`.
/// `SLOT_DURATION` is picked up by `pallet_timestamp` which is in turn picked
/// up by `pallet_aura` to implement `fn slot_duration()`.
///
/// Change this to adjust the block time.
pub const MILLISECS_PER_BLOCK: u64 = 12000;

// NOTE: Currently it is not possible to change the slot duration after the chain has started.
//       Attempting to do so will brick block production.
pub const SLOT_DURATION: u64 = MILLISECS_PER_BLOCK;

// Time is measured by number of blocks.
pub const MINUTES: BlockNumber = 60_000 / (MILLISECS_PER_BLOCK as BlockNumber);
pub const HOURS: BlockNumber = MINUTES * 60;
pub const DAYS: BlockNumber = HOURS * 24;

// Unit = the base number of indivisible units for balances
pub const UNIT: Balance = 10_000_000_000;
pub const MILLIUNIT: Balance = UNIT / 1000;
pub const MICROUNIT: Balance = MILLIUNIT / 1000;

/// The existential deposit. Set to 1/10 of the Connected Relay Chain.
pub const EXISTENTIAL_DEPOSIT: Balance = 10 * MILLIUNIT;

/// We assume that ~5% of the block weight is consumed by `on_initialize` handlers. This is
/// used to limit the maximal weight of a single extrinsic.
const AVERAGE_ON_INITIALIZE_RATIO: Perbill = Perbill::from_percent(5);

/// We allow `Normal` extrinsics to fill up the block up to 75%, the rest can be used by
/// `Operational` extrinsics.
const NORMAL_DISPATCH_RATIO: Perbill = Perbill::from_percent(75);

/// We allow for 0.5 of a second of compute with a 12 second average block time.
const MAXIMUM_BLOCK_WEIGHT: Weight = WEIGHT_PER_SECOND / 2;

/// The version information used to identify this runtime when compiled natively.
#[cfg(feature = "std")]
pub fn native_version() -> NativeVersion {
	NativeVersion { runtime_version: VERSION, can_author_with: Default::default() }
}

parameter_types! {
	pub const Version: RuntimeVersion = VERSION;

	// This part is copied from Substrate's `bin/node/runtime/src/lib.rs`.
	//  The `RuntimeBlockLength` and `RuntimeBlockWeights` exist here because the
	// `DeletionWeightLimit` and `DeletionQueueDepth` depend on those to parameterize
	// the lazy contract deletion.
	pub RuntimeBlockLength: BlockLength =
		BlockLength::max_with_normal_ratio(5 * 1024 * 1024, NORMAL_DISPATCH_RATIO);
	pub RuntimeBlockWeights: BlockWeights = BlockWeights::builder()
		.base_block(BlockExecutionWeight::get())
		.for_class(DispatchClass::all(), |weights| {
			weights.base_extrinsic = ExtrinsicBaseWeight::get();
		})
		.for_class(DispatchClass::Normal, |weights| {
			weights.max_total = Some(NORMAL_DISPATCH_RATIO * MAXIMUM_BLOCK_WEIGHT);
		})
		.for_class(DispatchClass::Operational, |weights| {
			weights.max_total = Some(MAXIMUM_BLOCK_WEIGHT);
			// Operational transactions have some extra reserved space, so that they
			// are included even if block reached `MAXIMUM_BLOCK_WEIGHT`.
			weights.reserved = Some(
				MAXIMUM_BLOCK_WEIGHT - NORMAL_DISPATCH_RATIO * MAXIMUM_BLOCK_WEIGHT
			);
		})
		.avg_block_initialization(AVERAGE_ON_INITIALIZE_RATIO)
		.build_or_panic();
	pub const SS58Prefix: u16 = 28;
}

// Configure FRAME pallets to include in runtime.

pub struct BaseFilter;
impl Contains<Call> for BaseFilter {
	fn contains(c: &Call) -> bool {
		let is_force_transfer =
			matches!(c, Call::Balances(pallet_balances::Call::force_transfer { .. }));
		let disallowed_vesting_calls =
			matches!(c,
				Call::Vesting(pallet_vesting::Call::vested_transfer { .. }) |
				Call::Vesting(pallet_vesting::Call::vest { .. }) |
				Call::Vesting(pallet_vesting::Call::vest_other { .. })
			);

		match *c {
			Call::Balances(..) => is_force_transfer,
			Call::Vesting(..) => !disallowed_vesting_calls,
			_ => true,
		}
	}
}

impl frame_system::Config for Runtime {
	/// The identifier used to distinguish between accounts.
	type AccountId = AccountId;
	/// The aggregated dispatch type that is available for extrinsics.
	type Call = Call;
	/// The lookup mechanism to get account ID from whatever is passed in dispatchers.
	type Lookup = AccountIdLookup<AccountId, ()>;
	/// The index type for storing how many extrinsics an account has signed.
	type Index = Index;
	/// The index type for blocks.
	type BlockNumber = BlockNumber;
	/// The type for hashing blocks and tries.
	type Hash = Hash;
	/// The hashing algorithm used.
	type Hashing = BlakeTwo256;
	/// The header type.
	type Header = generic::Header<BlockNumber, BlakeTwo256>;
	/// The ubiquitous event type.
	type Event = Event;
	/// The ubiquitous origin type.
	type Origin = Origin;
	/// Maximum number of block number to block hash mappings to keep (oldest pruned first).
	type BlockHashCount = BlockHashCount;
	/// Runtime version.
	type Version = Version;
	/// Converts a module to an index of this module in the runtime.
	type PalletInfo = PalletInfo;
	/// The data to be stored in an account.
	type AccountData = pallet_balances::AccountData<Balance>;
	/// What to do if a new account is created.
	type OnNewAccount = ();
	/// What to do if an account is fully reaped from the system.
	type OnKilledAccount = ();
	/// The weight of database operations that the runtime can invoke.
	type DbWeight = RocksDbWeight;
	/// The basic call filter to use in dispatchable.
	type BaseCallFilter = BaseFilter;
	/// Weight information for the extrinsics of this pallet.
	type SystemWeightInfo = ();
	/// Block & extrinsics weights: base values and limits.
	type BlockWeights = RuntimeBlockWeights;
	/// The maximum length of a block (in bytes).
	type BlockLength = RuntimeBlockLength;
	/// This is used as an identifier of the chain. 42 is the generic substrate prefix.
	type SS58Prefix = SS58Prefix;
	/// The action to take on a Runtime Upgrade
	type OnSetCode = cumulus_pallet_parachain_system::ParachainSetCode<Self>;
	type MaxConsumers = frame_support::traits::ConstU32<16>;
}

parameter_types! {
	pub const MinimumPeriod: u64 = SLOT_DURATION / 2;
}

impl pallet_timestamp::Config for Runtime {
	/// A timestamp: milliseconds since the unix epoch.
	type Moment = u64;
	type OnTimestampSet = ();
	type MinimumPeriod = MinimumPeriod;
	type WeightInfo = ();
}

parameter_types! {
	pub const UncleGenerations: u32 = 0;
}

impl pallet_authorship::Config for Runtime {
	type FindAuthor = pallet_session::FindAccountFromAuthorIndex<Self, Aura>;
	type UncleGenerations = UncleGenerations;
	type FilterUncle = ();
	type EventHandler = (CollatorSelection,);
}

parameter_types! {
	pub const ExistentialDeposit: Balance = EXISTENTIAL_DEPOSIT;
	pub const MaxLocks: u32 = 50;
	pub const MaxReserves: u32 = 50;
}

impl pallet_balances::Config for Runtime {
	type MaxLocks = MaxLocks;
	/// The type for recording an account's balance.
	type Balance = Balance;
	/// The ubiquitous event type.
	type Event = Event;
	type DustRemoval = ();
	type ExistentialDeposit = ExistentialDeposit;
	type AccountStore = System;
	type WeightInfo = pallet_balances::weights::SubstrateWeight<Runtime>;
	type MaxReserves = MaxReserves;
	type ReserveIdentifier = [u8; 8];
}

parameter_types! {
	pub const TransactionByteFee: Balance = MILLIUNIT / 10;
	pub const OperationalFeeMultiplier: u8 = 5;
}

impl pallet_transaction_payment::Config for Runtime {
	type OnChargeTransaction = Energy;
	type OperationalFeeMultiplier = OperationalFeeMultiplier;
	type WeightToFee = WeightToFee;
	type LengthToFee = ConstantMultiplier<Balance, TransactionByteFee>;
	type FeeMultiplierUpdate = SlowAdjustingFeeUpdate<Self>;
}

parameter_types! {
	pub const ReservedXcmpWeight: Weight = MAXIMUM_BLOCK_WEIGHT / 4;
	pub const ReservedDmpWeight: Weight = MAXIMUM_BLOCK_WEIGHT / 4;
}

impl cumulus_pallet_parachain_system::Config for Runtime {
	type Event = Event;
	type OnSystemEvent = ();
	type SelfParaId = parachain_info::Pallet<Runtime>;
	type DmpMessageHandler = DmpQueue;
	type ReservedDmpWeight = ReservedDmpWeight;
	type OutboundXcmpMessageSource = XcmpQueue;
	type XcmpMessageHandler = XcmpQueue;
	type ReservedXcmpWeight = ReservedXcmpWeight;
}

impl pallet_randomness_collective_flip::Config for Runtime {}

impl parachain_info::Config for Runtime {}

impl cumulus_pallet_aura_ext::Config for Runtime {}

impl cumulus_pallet_xcmp_queue::Config for Runtime {
	type Event = Event;
	type XcmExecutor = XcmExecutor<XcmConfig>;
	type ChannelInfo = ParachainSystem;
	type VersionWrapper = ();
	type ExecuteOverweightOrigin = EnsureRoot<AccountId>;
	type ControllerOrigin = EnsureRoot<AccountId>;
	type ControllerOriginConverter = XcmOriginToTransactDispatchOrigin;
	type WeightInfo = ();
}

impl cumulus_pallet_dmp_queue::Config for Runtime {
	type Event = Event;
	type XcmExecutor = XcmExecutor<XcmConfig>;
	type ExecuteOverweightOrigin = EnsureRoot<AccountId>;
}

parameter_types! {
	pub const Period: u32 = 6 * HOURS;
	pub const Offset: u32 = 0;
	pub const MaxAuthorities: u32 = 100_000;
}

impl pallet_session::Config for Runtime {
	type Event = Event;
	type ValidatorId = <Self as frame_system::Config>::AccountId;
	// we don't have stash and controller, thus we don't need the convert as well.
	type ValidatorIdOf = pallet_collator_selection::IdentityCollator;
	type ShouldEndSession = pallet_session::PeriodicSessions<Period, Offset>;
	type NextSessionRotation = pallet_session::PeriodicSessions<Period, Offset>;
	type SessionManager = CollatorSelection;
	// Essentially just Aura, but lets be pedantic.
	type SessionHandler = <SessionKeys as sp_runtime::traits::OpaqueKeys>::KeyTypeIdProviders;
	type Keys = SessionKeys;
	type WeightInfo = ();
}

impl pallet_aura::Config for Runtime {
	type AuthorityId = AuraId;
	type DisabledValidators = ();
	type MaxAuthorities = MaxAuthorities;
}

parameter_types! {
	pub const PotId: PalletId = PalletId(*b"PotStake");
	pub const MaxCandidates: u32 = 1000;
	pub const MinCandidates: u32 = 5;
	pub const SessionLength: BlockNumber = 6 * HOURS;
	pub const MaxInvulnerables: u32 = 100;
	pub const ExecutiveBody: BodyId = BodyId::Executive;
}

// We allow root only to execute privileged collator selection operations.
pub type CollatorSelectionUpdateOrigin = EnsureRoot<AccountId>;

impl pallet_collator_selection::Config for Runtime {
	type Event = Event;
	type Currency = Balances;
	type UpdateOrigin = CollatorSelectionUpdateOrigin;
	type PotId = PotId;
	type MaxCandidates = MaxCandidates;
	type MinCandidates = MinCandidates;
	type MaxInvulnerables = MaxInvulnerables;
	// should be a multiple of session or things will get inconsistent
	type KickThreshold = Period;
	type ValidatorId = <Self as frame_system::Config>::AccountId;
	type ValidatorIdOf = pallet_collator_selection::IdentityCollator;
	type ValidatorRegistration = Session;
	type WeightInfo = ();
}

impl pallet_sudo::Config for Runtime {
	type Event = Event;
	type Call = Call;
}

parameter_types! {
	pub const MinVestedTransfer: Balance = 1 * UNIT;
}

impl pallet_vesting::Config for Runtime {
	type Event = Event;
	type Currency = Balances;
	type BlockNumberToBalance = ConvertInto;
	type MinVestedTransfer = MinVestedTransfer;
	type WeightInfo = ();
	// `VestingInfo` encode length is 36bytes. 28 schedules gets encoded as 1009 bytes, which is the
	// highest number of schedules that encodes less than 2^10.
	const MAX_VESTING_SCHEDULES: u32 = 28;
}

impl pallet_utility::Config for Runtime {
	type Event = Event;
	type Call = Call;
	type PalletsOrigin = OriginCaller;
	type WeightInfo = ();
}

parameter_types! {
    pub const MinDomainLength: u32 = 7;
    pub const MaxDomainLength: u32 = 63;

    pub const MaxDomainsPerAccount: u32 = 100;
    // TODO This value should be removed later, once it will be possible to purchase domains.
	pub const MaxPromoDomainsPerAccount: u32 = 3;

	// TODO: replace with a calculation
	// 	(([MAXIMUM_BLOCK_WEIGHT] * 0.75) / ("function_weight")) * 0.33
    pub const DomainsInsertLimit: u32 = 2860;
    pub const RegistrationPeriodLimit: BlockNumber = 365 * DAYS;
    pub const MaxOuterValueLength: u32 = 261;

    pub const BaseDomainDeposit: Balance = 10 * UNIT;
    pub const OuterValueByteDeposit: Balance = 10 * MILLIUNIT;
}

impl pallet_domains::Config for Runtime {
	type Event = Event;
	type Currency = Balances;
	type MinDomainLength = MinDomainLength;
	type MaxDomainLength = MaxDomainLength;
	type MaxDomainsPerAccount = MaxDomainsPerAccount;
	type MaxPromoDomainsPerAccount = MaxPromoDomainsPerAccount;
	type DomainsInsertLimit = DomainsInsertLimit;
	type RegistrationPeriodLimit = RegistrationPeriodLimit;
	type MaxOuterValueLength = MaxOuterValueLength;
	type BaseDomainDeposit = BaseDomainDeposit;
	type OuterValueByteDeposit = OuterValueByteDeposit;
	type WeightInfo = pallet_domains::weights::SubstrateWeight<Runtime>;
}

use pallet_permissions::default_permissions::DefaultSpacePermissions;

impl pallet_permissions::Config for Runtime {
	type DefaultSpacePermissions = DefaultSpacePermissions;
}

parameter_types! {
  pub const MaxCommentDepth: u32 = 10;
}

impl pallet_posts::Config for Runtime {
	type Event = Event;
	type MaxCommentDepth = MaxCommentDepth;
	type IsPostBlocked = ()/*Moderation*/;
}

impl pallet_reactions::Config for Runtime {
	type Event = Event;
}

impl pallet_profiles::Config for Runtime {
	type Event = Event;
	type SpacePermissionsProvider = Spaces;
}

parameter_types! {
  pub const MaxUsersToProcessPerDeleteRole: u16 = 40;
}

impl pallet_roles::Config for Runtime {
	type Event = Event;
	type MaxUsersToProcessPerDeleteRole = MaxUsersToProcessPerDeleteRole;
	type SpacePermissionsProvider = Spaces;
	type SpaceFollows = SpaceFollows;
	type IsAccountBlocked = ()/*Moderation*/;
	type IsContentBlocked = ()/*Moderation*/;
}

impl pallet_space_follows::Config for Runtime {
	type Event = Event;
<<<<<<< HEAD
	type Currency = Balances;
=======
	type WeightInfo = pallet_space_follows::weights::SubstrateWeight<Runtime>;
>>>>>>> 2f45b998
}

parameter_types! {
	pub const MaxSpacesPerAccount: u32 = 4096;
}

impl pallet_spaces::Config for Runtime {
	type Event = Event;
	type Roles = Roles;
	type SpaceFollows = SpaceFollows;
	type IsAccountBlocked = ()/*Moderation*/;
	type IsContentBlocked = ()/*Moderation*/;
	type MaxSpacesPerAccount = MaxSpacesPerAccount;
}

impl pallet_space_ownership::Config for Runtime {
	type Event = Event;
	type ProfileManager = Profiles;
}

impl pallet_account_follows::Config for Runtime {
	type Event = Event;
}


parameter_types! {
	pub DefaultValueCoefficient: FixedI64 = FixedI64::checked_from_rational(1_25, 100).unwrap();
}

impl pallet_energy::Config for Runtime {
	type Event = Event;
	type Currency = Balances;
	type Balance = Balance;
	type DefaultValueCoefficient = DefaultValueCoefficient;
	type UpdateOrigin = EnsureRoot<AccountId>;
	type NativeOnChargeTransaction = pallet_transaction_payment::CurrencyAdapter<Balances, ()>;
	type ExistentialDeposit = ExistentialDeposit;
	type WeightInfo = pallet_energy::weights::SubstrateWeight<Runtime>;
}

// Create the runtime by composing the FRAME pallets that were previously configured.
construct_runtime!(
	pub enum Runtime where
		Block = Block,
		NodeBlock = opaque::Block,
		UncheckedExtrinsic = UncheckedExtrinsic,
	{
		// System support stuff.
		System: frame_system::{Pallet, Call, Config, Storage, Event<T>} = 0,
		ParachainSystem: cumulus_pallet_parachain_system::{
			Pallet, Call, Config, Storage, Inherent, Event<T>, ValidateUnsigned,
		} = 1,
		RandomnessCollectiveFlip: pallet_randomness_collective_flip::{Pallet, Storage} = 2,
		Timestamp: pallet_timestamp::{Pallet, Call, Storage, Inherent} = 3,
		ParachainInfo: parachain_info::{Pallet, Storage, Config} = 4,

		// Monetary stuff.
		Balances: pallet_balances::{Pallet, Call, Storage, Config<T>, Event<T>} = 10,
		TransactionPayment: pallet_transaction_payment::{Pallet, Storage} = 11,

		// Collator support. The order of these 4 are important and shall not change.
		Authorship: pallet_authorship::{Pallet, Call, Storage} = 20,
		CollatorSelection: pallet_collator_selection::{Pallet, Call, Storage, Event<T>, Config<T>} = 21,
		Session: pallet_session::{Pallet, Call, Storage, Event, Config<T>} = 22,
		Aura: pallet_aura::{Pallet, Storage, Config<T>} = 23,
		AuraExt: cumulus_pallet_aura_ext::{Pallet, Storage, Config} = 24,

		Vesting: pallet_vesting::{Pallet, Call, Storage, Event<T>, Config<T>} = 26,
		Utility: pallet_utility = 28,

		// XCM helpers.
		XcmpQueue: cumulus_pallet_xcmp_queue::{Pallet, Call, Storage, Event<T>} = 30,
		PolkadotXcm: pallet_xcm::{Pallet, Call, Event<T>, Origin, Config} = 31,
		CumulusXcm: cumulus_pallet_xcm::{Pallet, Event<T>, Origin} = 32,
		DmpQueue: cumulus_pallet_dmp_queue::{Pallet, Call, Storage, Event<T>} = 33,

		// Subsocial Pallets
		Domains: pallet_domains = 60,
		Energy: pallet_energy = 61,

		Permissions: pallet_permissions = 70,
		Roles: pallet_roles = 71,
		AccountFollows: pallet_account_follows = 72,
		Profiles: pallet_profiles = 73,
		SpaceFollows: pallet_space_follows = 74,
		SpaceOwnership: pallet_space_ownership = 75,
		Spaces: pallet_spaces = 76,
		Posts: pallet_posts = 77,
		Reactions: pallet_reactions = 78,

		// Temporary
		Sudo: pallet_sudo::{Pallet, Call, Config<T>, Storage, Event<T>} = 255,
	}
);

#[cfg(feature = "runtime-benchmarks")]
#[macro_use]
extern crate frame_benchmarking;

#[cfg(feature = "runtime-benchmarks")]
mod benches {
	define_benchmarks!(
		[frame_system, SystemBench::<Runtime>]
		[pallet_balances, Balances]
		[pallet_session, SessionBench::<Runtime>]
		[pallet_timestamp, Timestamp]
		[pallet_vesting, Vesting]
		[pallet_utility, Utility]
		[pallet_collator_selection, CollatorSelection]
		[pallet_domains, Domains]
		[pallet_energy, Energy]
		[cumulus_pallet_xcmp_queue, XcmpQueue]
		[pallet_space_follows, SpaceFollows]
	);
}

impl_runtime_apis! {
	impl sp_consensus_aura::AuraApi<Block, AuraId> for Runtime {
		fn slot_duration() -> sp_consensus_aura::SlotDuration {
			sp_consensus_aura::SlotDuration::from_millis(Aura::slot_duration())
		}

		fn authorities() -> Vec<AuraId> {
			Aura::authorities().into_inner()
		}
	}

	impl sp_api::Core<Block> for Runtime {
		fn version() -> RuntimeVersion {
			VERSION
		}

		fn execute_block(block: Block) {
			Executive::execute_block(block)
		}

		fn initialize_block(header: &<Block as BlockT>::Header) {
			Executive::initialize_block(header)
		}
	}

	impl sp_api::Metadata<Block> for Runtime {
		fn metadata() -> OpaqueMetadata {
			OpaqueMetadata::new(Runtime::metadata().into())
		}
	}

	impl sp_block_builder::BlockBuilder<Block> for Runtime {
		fn apply_extrinsic(extrinsic: <Block as BlockT>::Extrinsic) -> ApplyExtrinsicResult {
			Executive::apply_extrinsic(extrinsic)
		}

		fn finalize_block() -> <Block as BlockT>::Header {
			Executive::finalize_block()
		}

		fn inherent_extrinsics(data: sp_inherents::InherentData) -> Vec<<Block as BlockT>::Extrinsic> {
			data.create_extrinsics()
		}

		fn check_inherents(
			block: Block,
			data: sp_inherents::InherentData,
		) -> sp_inherents::CheckInherentsResult {
			data.check_extrinsics(&block)
		}
	}

	impl sp_transaction_pool::runtime_api::TaggedTransactionQueue<Block> for Runtime {
		fn validate_transaction(
			source: TransactionSource,
			tx: <Block as BlockT>::Extrinsic,
			block_hash: <Block as BlockT>::Hash,
		) -> TransactionValidity {
			Executive::validate_transaction(source, tx, block_hash)
		}
	}

	impl sp_offchain::OffchainWorkerApi<Block> for Runtime {
		fn offchain_worker(header: &<Block as BlockT>::Header) {
			Executive::offchain_worker(header)
		}
	}

	impl sp_session::SessionKeys<Block> for Runtime {
		fn generate_session_keys(seed: Option<Vec<u8>>) -> Vec<u8> {
			SessionKeys::generate(seed)
		}

		fn decode_session_keys(
			encoded: Vec<u8>,
		) -> Option<Vec<(Vec<u8>, KeyTypeId)>> {
			SessionKeys::decode_into_raw_public_keys(&encoded)
		}
	}

	impl frame_system_rpc_runtime_api::AccountNonceApi<Block, AccountId, Index> for Runtime {
		fn account_nonce(account: AccountId) -> Index {
			System::account_nonce(account)
		}
	}

	impl pallet_transaction_payment_rpc_runtime_api::TransactionPaymentApi<Block, Balance> for Runtime {
		fn query_info(
			uxt: <Block as BlockT>::Extrinsic,
			len: u32,
		) -> pallet_transaction_payment_rpc_runtime_api::RuntimeDispatchInfo<Balance> {
			TransactionPayment::query_info(uxt, len)
		}
		fn query_fee_details(
			uxt: <Block as BlockT>::Extrinsic,
			len: u32,
		) -> pallet_transaction_payment::FeeDetails<Balance> {
			TransactionPayment::query_fee_details(uxt, len)
		}
	}

	impl cumulus_primitives_core::CollectCollationInfo<Block> for Runtime {
		fn collect_collation_info(header: &<Block as BlockT>::Header) -> cumulus_primitives_core::CollationInfo {
			ParachainSystem::collect_collation_info(header)
		}
	}

	#[cfg(feature = "try-runtime")]
	impl frame_try_runtime::TryRuntime<Block> for Runtime {
		fn on_runtime_upgrade() -> (Weight, Weight) {
			log::info!("try-runtime::on_runtime_upgrade parachain-template.");
			let weight = Executive::try_runtime_upgrade().unwrap();
			(weight, RuntimeBlockWeights::get().max_block)
		}

		fn execute_block_no_check(block: Block) -> Weight {
			Executive::execute_block_no_check(block)
		}
	}

	#[cfg(feature = "runtime-benchmarks")]
	impl frame_benchmarking::Benchmark<Block> for Runtime {
		fn benchmark_metadata(extra: bool) -> (
			Vec<frame_benchmarking::BenchmarkList>,
			Vec<frame_support::traits::StorageInfo>,
		) {
			use frame_benchmarking::{Benchmarking, BenchmarkList};
			use frame_support::traits::StorageInfoTrait;
			use frame_system_benchmarking::Pallet as SystemBench;
			use cumulus_pallet_session_benchmarking::Pallet as SessionBench;

			let mut list = Vec::<BenchmarkList>::new();
			list_benchmarks!(list, extra);

			let storage_info = AllPalletsWithSystem::storage_info();
			return (list, storage_info)
		}

		fn dispatch_benchmark(
			config: frame_benchmarking::BenchmarkConfig
		) -> Result<Vec<frame_benchmarking::BenchmarkBatch>, sp_runtime::RuntimeString> {
			use frame_benchmarking::{Benchmarking, BenchmarkBatch, TrackedStorageKey};

			use frame_system_benchmarking::Pallet as SystemBench;
			impl frame_system_benchmarking::Config for Runtime {}

			use cumulus_pallet_session_benchmarking::Pallet as SessionBench;
			impl cumulus_pallet_session_benchmarking::Config for Runtime {}

			let whitelist: Vec<TrackedStorageKey> = vec![
				// Block Number
				hex_literal::hex!("26aa394eea5630e07c48ae0c9558cef702a5c1b19ab7a04f536c519aca4983ac").to_vec().into(),
				// Total Issuance
				hex_literal::hex!("c2261276cc9d1f8598ea4b6a74b15c2f57c875e4cff74148e4628f264b974c80").to_vec().into(),
				// Execution Phase
				hex_literal::hex!("26aa394eea5630e07c48ae0c9558cef7ff553b5a9862a516939d82b3d3d8661a").to_vec().into(),
				// Event Count
				hex_literal::hex!("26aa394eea5630e07c48ae0c9558cef70a98fdbe9ce6c55837576c60c7af3850").to_vec().into(),
				// System Events
				hex_literal::hex!("26aa394eea5630e07c48ae0c9558cef780d41e5e16056765bc8461851072c9d7").to_vec().into(),
			];

			let mut batches = Vec::<BenchmarkBatch>::new();
			let params = (&config, &whitelist);
			add_benchmarks!(params, batches);

			if batches.is_empty() { return Err("Benchmark not found for this pallet.".into()) }
			Ok(batches)
		}
	}
}

struct CheckInherents;

impl cumulus_pallet_parachain_system::CheckInherents<Block> for CheckInherents {
	fn check_inherents(
		block: &Block,
		relay_state_proof: &cumulus_pallet_parachain_system::RelayChainStateProof,
	) -> sp_inherents::CheckInherentsResult {
		let relay_chain_slot = relay_state_proof
			.read_slot()
			.expect("Could not read the relay chain slot from the proof");

		let inherent_data =
			cumulus_primitives_timestamp::InherentDataProvider::from_relay_chain_slot_and_duration(
				relay_chain_slot,
				sp_std::time::Duration::from_secs(6),
			)
			.create_inherent_data()
			.expect("Could not create the timestamp inherent data");

		inherent_data.check_extrinsics(block)
	}
}

cumulus_pallet_parachain_system::register_validate_block! {
	Runtime = Runtime,
	BlockExecutor = cumulus_pallet_aura_ext::BlockExecutor::<Runtime, Executive>,
	CheckInherents = CheckInherents,
}<|MERGE_RESOLUTION|>--- conflicted
+++ resolved
@@ -563,11 +563,8 @@
 
 impl pallet_space_follows::Config for Runtime {
 	type Event = Event;
-<<<<<<< HEAD
+	type WeightInfo = pallet_space_follows::weights::SubstrateWeight<Runtime>;
 	type Currency = Balances;
-=======
-	type WeightInfo = pallet_space_follows::weights::SubstrateWeight<Runtime>;
->>>>>>> 2f45b998
 }
 
 parameter_types! {
