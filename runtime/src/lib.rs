#![cfg_attr(not(feature = "std"), no_std)]
// `construct_runtime!` does a lot of recursion and requires us to increase the limit to 256.
#![recursion_limit = "256"]

// Make the WASM binary available.
#[cfg(feature = "std")]
include!(concat!(env!("OUT_DIR"), "/wasm_binary.rs"));

mod weights;
pub mod xcm_config;

use smallvec::smallvec;
use sp_api::impl_runtime_apis;
use sp_core::{crypto::KeyTypeId, OpaqueMetadata};
use sp_runtime::{create_runtime_str, generic, impl_opaque_keys, traits::{AccountIdLookup, BlakeTwo256, Block as BlockT, ConvertInto, IdentifyAccount, Verify}, transaction_validity::{TransactionSource, TransactionValidity}, ApplyExtrinsicResult, MultiSignature};

use sp_std::prelude::*;
#[cfg(feature = "std")]
use sp_version::NativeVersion;
use sp_version::RuntimeVersion;

use frame_support::{
	construct_runtime, parameter_types,
	traits::Contains,
	weights::{
		constants::WEIGHT_PER_SECOND, ConstantMultiplier, DispatchClass, Weight,
		WeightToFeeCoefficient, WeightToFeeCoefficients, WeightToFeePolynomial,
	},
	PalletId,
};
use frame_system::{
	limits::{BlockLength, BlockWeights},
	EnsureRoot,
};
pub use sp_consensus_aura::sr25519::AuthorityId as AuraId;
pub use sp_runtime::{MultiAddress, Perbill, Permill};
use xcm_config::{XcmConfig, XcmOriginToTransactDispatchOrigin};

#[cfg(any(feature = "std", test))]
pub use sp_runtime::BuildStorage;

// Polkadot Imports
use polkadot_runtime_common::{BlockHashCount, SlowAdjustingFeeUpdate};

use weights::{BlockExecutionWeight, ExtrinsicBaseWeight, RocksDbWeight};

// XCM Imports
use xcm::latest::prelude::BodyId;
use xcm_executor::XcmExecutor;

/// Alias to 512-bit hash when used in the context of a transaction signature on the chain.
pub type Signature = MultiSignature;

/// Some way of identifying an account on the chain. We intentionally make it equivalent
/// to the public key of our transaction signing scheme.
pub type AccountId = <<Signature as Verify>::Signer as IdentifyAccount>::AccountId;

/// Balance of an account.
pub type Balance = u128;

/// Index of a transaction in the chain.
pub type Index = u32;

/// A hash of some data used by the chain.
pub type Hash = sp_core::H256;

/// An index to a block.
pub type BlockNumber = u32;

/// The address format for describing accounts.
pub type Address = MultiAddress<AccountId, ()>;

/// Block header type as expected by this runtime.
pub type Header = generic::Header<BlockNumber, BlakeTwo256>;

/// Block type as expected by this runtime.
pub type Block = generic::Block<Header, UncheckedExtrinsic>;

/// A Block signed with a Justification
pub type SignedBlock = generic::SignedBlock<Block>;

/// BlockId type as expected by this runtime.
pub type BlockId = generic::BlockId<Block>;

/// The SignedExtension to the basic transaction logic.
pub type SignedExtra = (
	frame_system::CheckNonZeroSender<Runtime>,
	frame_system::CheckSpecVersion<Runtime>,
	frame_system::CheckTxVersion<Runtime>,
	frame_system::CheckGenesis<Runtime>,
	frame_system::CheckEra<Runtime>,
	frame_system::CheckNonce<Runtime>,
	frame_system::CheckWeight<Runtime>,
	pallet_transaction_payment::ChargeTransactionPayment<Runtime>,
);

/// Unchecked extrinsic type as expected by this runtime.
pub type UncheckedExtrinsic = generic::UncheckedExtrinsic<Address, Call, Signature, SignedExtra>;

/// Extrinsic type that has already been checked.
pub type CheckedExtrinsic = generic::CheckedExtrinsic<AccountId, Call, SignedExtra>;

/// Executive: handles dispatch to the various modules.
pub type Executive = frame_executive::Executive<
	Runtime,
	Block,
	frame_system::ChainContext<Runtime>,
	Runtime,
	AllPalletsWithSystem,
>;

/// Handles converting a weight scalar to a fee value, based on the scale and granularity of the
/// node's balance type.
///
/// This should typically create a mapping between the following ranges:
///   - `[0, MAXIMUM_BLOCK_WEIGHT]`
///   - `[Balance::min, Balance::max]`
///
/// Yet, it can be used for any other sort of change to weight-fee. Some examples being:
///   - Setting it to `0` will essentially disable the weight fee.
///   - Setting it to `1` will cause the literal `#[weight = x]` values to be charged.
pub struct WeightToFee;
impl WeightToFeePolynomial for WeightToFee {
	type Balance = Balance;
	fn polynomial() -> WeightToFeeCoefficients<Self::Balance> {
		// in Rococo, extrinsic base weight (smallest non-zero weight) is mapped to 1 MILLIUNIT:
		// in the Subsocial node, we map to 1/10 of that, or 1/10 MILLIUNIT
		let p = MILLIUNIT / 10;
		let q = 100 * Balance::from(ExtrinsicBaseWeight::get());
		smallvec![WeightToFeeCoefficient {
			degree: 1,
			negative: false,
			coeff_frac: Perbill::from_rational(p % q, q),
			coeff_integer: p / q,
		}]
	}
}

/// Opaque types. These are used by the CLI to instantiate machinery that don't need to know
/// the specifics of the runtime. They can then be made to be agnostic over specific formats
/// of data like extrinsics, allowing for them to continue syncing the network through upgrades
/// to even the core data structures.
pub mod opaque {
	use super::*;
	use sp_runtime::{generic, traits::BlakeTwo256};

	pub use sp_runtime::OpaqueExtrinsic as UncheckedExtrinsic;
	/// Opaque block header type.
	pub type Header = generic::Header<BlockNumber, BlakeTwo256>;
	/// Opaque block type.
	pub type Block = generic::Block<Header, UncheckedExtrinsic>;
	/// Opaque block identifier type.
	pub type BlockId = generic::BlockId<Block>;
}

impl_opaque_keys! {
	pub struct SessionKeys {
		pub aura: Aura,
	}
}

#[sp_version::runtime_version]
pub const VERSION: RuntimeVersion = RuntimeVersion {
	spec_name: create_runtime_str!("subsocial-parachain"),
	impl_name: create_runtime_str!("subsocial-parachain"),
	authoring_version: 1,
	spec_version: 13,
	impl_version: 0,
	apis: RUNTIME_API_VERSIONS,
	transaction_version: 2,
	state_version: 0,
};

/// This determines the average expected block time that we are targeting.
/// Blocks will be produced at a minimum duration defined by `SLOT_DURATION`.
/// `SLOT_DURATION` is picked up by `pallet_timestamp` which is in turn picked
/// up by `pallet_aura` to implement `fn slot_duration()`.
///
/// Change this to adjust the block time.
pub const MILLISECS_PER_BLOCK: u64 = 12000;

// NOTE: Currently it is not possible to change the slot duration after the chain has started.
//       Attempting to do so will brick block production.
pub const SLOT_DURATION: u64 = MILLISECS_PER_BLOCK;

// Time is measured by number of blocks.
pub const MINUTES: BlockNumber = 60_000 / (MILLISECS_PER_BLOCK as BlockNumber);
pub const HOURS: BlockNumber = MINUTES * 60;
pub const DAYS: BlockNumber = HOURS * 24;

// Unit = the base number of indivisible units for balances
pub const UNIT: Balance = 10_000_000_000;
pub const MILLIUNIT: Balance = UNIT / 1000;
pub const MICROUNIT: Balance = MILLIUNIT / 1000;

/// The existential deposit. Set to 1/10 of the Connected Relay Chain.
pub const EXISTENTIAL_DEPOSIT: Balance = 10 * MILLIUNIT;

/// We assume that ~5% of the block weight is consumed by `on_initialize` handlers. This is
/// used to limit the maximal weight of a single extrinsic.
const AVERAGE_ON_INITIALIZE_RATIO: Perbill = Perbill::from_percent(5);

/// We allow `Normal` extrinsics to fill up the block up to 75%, the rest can be used by
/// `Operational` extrinsics.
const NORMAL_DISPATCH_RATIO: Perbill = Perbill::from_percent(75);

/// We allow for 0.5 of a second of compute with a 12 second average block time.
const MAXIMUM_BLOCK_WEIGHT: Weight = WEIGHT_PER_SECOND / 2;

/// The version information used to identify this runtime when compiled natively.
#[cfg(feature = "std")]
pub fn native_version() -> NativeVersion {
	NativeVersion { runtime_version: VERSION, can_author_with: Default::default() }
}

parameter_types! {
	pub const Version: RuntimeVersion = VERSION;

	// This part is copied from Substrate's `bin/node/runtime/src/lib.rs`.
	//  The `RuntimeBlockLength` and `RuntimeBlockWeights` exist here because the
	// `DeletionWeightLimit` and `DeletionQueueDepth` depend on those to parameterize
	// the lazy contract deletion.
	pub RuntimeBlockLength: BlockLength =
		BlockLength::max_with_normal_ratio(5 * 1024 * 1024, NORMAL_DISPATCH_RATIO);
	pub RuntimeBlockWeights: BlockWeights = BlockWeights::builder()
		.base_block(BlockExecutionWeight::get())
		.for_class(DispatchClass::all(), |weights| {
			weights.base_extrinsic = ExtrinsicBaseWeight::get();
		})
		.for_class(DispatchClass::Normal, |weights| {
			weights.max_total = Some(NORMAL_DISPATCH_RATIO * MAXIMUM_BLOCK_WEIGHT);
		})
		.for_class(DispatchClass::Operational, |weights| {
			weights.max_total = Some(MAXIMUM_BLOCK_WEIGHT);
			// Operational transactions have some extra reserved space, so that they
			// are included even if block reached `MAXIMUM_BLOCK_WEIGHT`.
			weights.reserved = Some(
				MAXIMUM_BLOCK_WEIGHT - NORMAL_DISPATCH_RATIO * MAXIMUM_BLOCK_WEIGHT
			);
		})
		.avg_block_initialization(AVERAGE_ON_INITIALIZE_RATIO)
		.build_or_panic();
	pub const SS58Prefix: u16 = 28;
}

// Configure FRAME pallets to include in runtime.

pub struct BaseFilter;
impl Contains<Call> for BaseFilter {
	fn contains(c: &Call) -> bool {
		let is_force_transfer =
			matches!(c, Call::Balances(pallet_balances::Call::force_transfer { .. }));
		let disallowed_vesting_calls =
			matches!(c,
				Call::Vesting(pallet_vesting::Call::vested_transfer { .. }) |
				Call::Vesting(pallet_vesting::Call::vest { .. }) |
				Call::Vesting(pallet_vesting::Call::vest_other { .. })
			);

		let is_social_call =
			matches!(c,
				Call::Roles(..) |
				Call::AccountFollows(..) |
				Call::Profiles(..) |
				Call::SpaceFollows(..) |
				Call::SpaceOwnership(..) |
				Call::Spaces(..) |
				Call::Posts(..) |
				Call::Reactions(..)
			);

		match *c {
			Call::Balances(..) => is_force_transfer,
			Call::Vesting(..) => !disallowed_vesting_calls,
			_ if is_social_call => false,
			_ => true,
		}
	}
}

impl frame_system::Config for Runtime {
	/// The identifier used to distinguish between accounts.
	type AccountId = AccountId;
	/// The aggregated dispatch type that is available for extrinsics.
	type Call = Call;
	/// The lookup mechanism to get account ID from whatever is passed in dispatchers.
	type Lookup = AccountIdLookup<AccountId, ()>;
	/// The index type for storing how many extrinsics an account has signed.
	type Index = Index;
	/// The index type for blocks.
	type BlockNumber = BlockNumber;
	/// The type for hashing blocks and tries.
	type Hash = Hash;
	/// The hashing algorithm used.
	type Hashing = BlakeTwo256;
	/// The header type.
	type Header = generic::Header<BlockNumber, BlakeTwo256>;
	/// The ubiquitous event type.
	type Event = Event;
	/// The ubiquitous origin type.
	type Origin = Origin;
	/// Maximum number of block number to block hash mappings to keep (oldest pruned first).
	type BlockHashCount = BlockHashCount;
	/// Runtime version.
	type Version = Version;
	/// Converts a module to an index of this module in the runtime.
	type PalletInfo = PalletInfo;
	/// The data to be stored in an account.
	type AccountData = pallet_balances::AccountData<Balance>;
	/// What to do if a new account is created.
	type OnNewAccount = ();
	/// What to do if an account is fully reaped from the system.
	type OnKilledAccount = ();
	/// The weight of database operations that the runtime can invoke.
	type DbWeight = RocksDbWeight;
	/// The basic call filter to use in dispatchable.
	type BaseCallFilter = BaseFilter;
	/// Weight information for the extrinsics of this pallet.
	type SystemWeightInfo = ();
	/// Block & extrinsics weights: base values and limits.
	type BlockWeights = RuntimeBlockWeights;
	/// The maximum length of a block (in bytes).
	type BlockLength = RuntimeBlockLength;
	/// This is used as an identifier of the chain. 42 is the generic substrate prefix.
	type SS58Prefix = SS58Prefix;
	/// The action to take on a Runtime Upgrade
	type OnSetCode = cumulus_pallet_parachain_system::ParachainSetCode<Self>;
	type MaxConsumers = frame_support::traits::ConstU32<16>;
}

parameter_types! {
	pub const MinimumPeriod: u64 = SLOT_DURATION / 2;
}

impl pallet_timestamp::Config for Runtime {
	/// A timestamp: milliseconds since the unix epoch.
	type Moment = u64;
	type OnTimestampSet = ();
	type MinimumPeriod = MinimumPeriod;
	type WeightInfo = ();
}

parameter_types! {
	pub const UncleGenerations: u32 = 0;
}

impl pallet_authorship::Config for Runtime {
	type FindAuthor = pallet_session::FindAccountFromAuthorIndex<Self, Aura>;
	type UncleGenerations = UncleGenerations;
	type FilterUncle = ();
	type EventHandler = (CollatorSelection,);
}

parameter_types! {
	pub const ExistentialDeposit: Balance = EXISTENTIAL_DEPOSIT;
	pub const MaxLocks: u32 = 50;
	pub const MaxReserves: u32 = 50;
}

impl pallet_balances::Config for Runtime {
	type MaxLocks = MaxLocks;
	/// The type for recording an account's balance.
	type Balance = Balance;
	/// The ubiquitous event type.
	type Event = Event;
	type DustRemoval = ();
	type ExistentialDeposit = ExistentialDeposit;
	type AccountStore = System;
	type WeightInfo = pallet_balances::weights::SubstrateWeight<Runtime>;
	type MaxReserves = MaxReserves;
	type ReserveIdentifier = [u8; 8];
}

parameter_types! {
	pub const TransactionByteFee: Balance = 100 * MICROUNIT;
	pub const OperationalFeeMultiplier: u8 = 5;
}

impl pallet_transaction_payment::Config for Runtime {
	type OnChargeTransaction = pallet_transaction_payment::CurrencyAdapter<Balances, ()>;
	type OperationalFeeMultiplier = OperationalFeeMultiplier;
	type WeightToFee = WeightToFee;
	type LengthToFee = ConstantMultiplier<Balance, TransactionByteFee>;
	type FeeMultiplierUpdate = SlowAdjustingFeeUpdate<Self>;
}

parameter_types! {
	pub const ReservedXcmpWeight: Weight = MAXIMUM_BLOCK_WEIGHT / 4;
	pub const ReservedDmpWeight: Weight = MAXIMUM_BLOCK_WEIGHT / 4;
}

impl cumulus_pallet_parachain_system::Config for Runtime {
	type Event = Event;
	type OnSystemEvent = ();
	type SelfParaId = parachain_info::Pallet<Runtime>;
	type DmpMessageHandler = DmpQueue;
	type ReservedDmpWeight = ReservedDmpWeight;
	type OutboundXcmpMessageSource = XcmpQueue;
	type XcmpMessageHandler = XcmpQueue;
	type ReservedXcmpWeight = ReservedXcmpWeight;
}

impl pallet_randomness_collective_flip::Config for Runtime {}

impl parachain_info::Config for Runtime {}

impl cumulus_pallet_aura_ext::Config for Runtime {}

impl cumulus_pallet_xcmp_queue::Config for Runtime {
	type Event = Event;
	type XcmExecutor = XcmExecutor<XcmConfig>;
	type ChannelInfo = ParachainSystem;
	type VersionWrapper = ();
	type ExecuteOverweightOrigin = EnsureRoot<AccountId>;
	type ControllerOrigin = EnsureRoot<AccountId>;
	type ControllerOriginConverter = XcmOriginToTransactDispatchOrigin;
	type WeightInfo = ();
}

impl cumulus_pallet_dmp_queue::Config for Runtime {
	type Event = Event;
	type XcmExecutor = XcmExecutor<XcmConfig>;
	type ExecuteOverweightOrigin = EnsureRoot<AccountId>;
}

parameter_types! {
	pub const Period: u32 = 6 * HOURS;
	pub const Offset: u32 = 0;
	pub const MaxAuthorities: u32 = 100_000;
}

impl pallet_session::Config for Runtime {
	type Event = Event;
	type ValidatorId = <Self as frame_system::Config>::AccountId;
	// we don't have stash and controller, thus we don't need the convert as well.
	type ValidatorIdOf = pallet_collator_selection::IdentityCollator;
	type ShouldEndSession = pallet_session::PeriodicSessions<Period, Offset>;
	type NextSessionRotation = pallet_session::PeriodicSessions<Period, Offset>;
	type SessionManager = CollatorSelection;
	// Essentially just Aura, but lets be pedantic.
	type SessionHandler = <SessionKeys as sp_runtime::traits::OpaqueKeys>::KeyTypeIdProviders;
	type Keys = SessionKeys;
	type WeightInfo = ();
}

impl pallet_aura::Config for Runtime {
	type AuthorityId = AuraId;
	type DisabledValidators = ();
	type MaxAuthorities = MaxAuthorities;
}

parameter_types! {
	pub const PotId: PalletId = PalletId(*b"PotStake");
	pub const MaxCandidates: u32 = 1000;
	pub const MinCandidates: u32 = 5;
	pub const SessionLength: BlockNumber = 6 * HOURS;
	pub const MaxInvulnerables: u32 = 100;
	pub const ExecutiveBody: BodyId = BodyId::Executive;
}

// We allow root only to execute privileged collator selection operations.
pub type CollatorSelectionUpdateOrigin = EnsureRoot<AccountId>;

impl pallet_collator_selection::Config for Runtime {
	type Event = Event;
	type Currency = Balances;
	type UpdateOrigin = CollatorSelectionUpdateOrigin;
	type PotId = PotId;
	type MaxCandidates = MaxCandidates;
	type MinCandidates = MinCandidates;
	type MaxInvulnerables = MaxInvulnerables;
	// should be a multiple of session or things will get inconsistent
	type KickThreshold = Period;
	type ValidatorId = <Self as frame_system::Config>::AccountId;
	type ValidatorIdOf = pallet_collator_selection::IdentityCollator;
	type ValidatorRegistration = Session;
	type WeightInfo = ();
}

impl pallet_sudo::Config for Runtime {
	type Event = Event;
	type Call = Call;
}

parameter_types! {
	pub const MinVestedTransfer: Balance = 1 * UNIT;
}

impl pallet_vesting::Config for Runtime {
	type Event = Event;
	type Currency = Balances;
	type BlockNumberToBalance = ConvertInto;
	type MinVestedTransfer = MinVestedTransfer;
	type WeightInfo = ();
	// `VestingInfo` encode length is 36bytes. 28 schedules gets encoded as 1009 bytes, which is the
	// highest number of schedules that encodes less than 2^10.
	const MAX_VESTING_SCHEDULES: u32 = 28;
}

impl pallet_utility::Config for Runtime {
	type Event = Event;
	type Call = Call;
	type PalletsOrigin = OriginCaller;
	type WeightInfo = ();
}

parameter_types! {
    pub const MinDomainLength: u32 = 7;
    pub const MaxDomainLength: u32 = 63;

    pub const MaxDomainsPerAccount: u32 = 100;
    // TODO This value should be removed later, once it will be possible to purchase domains.
	pub const MaxPromoDomainsPerAccount: u32 = 3;

	// TODO: replace with a calculation
	// 	(([MAXIMUM_BLOCK_WEIGHT] * 0.75) / ("function_weight")) * 0.33
    pub const DomainsInsertLimit: u32 = 2860;
    pub const RegistrationPeriodLimit: BlockNumber = 365 * DAYS;
    pub const MaxOuterValueLength: u32 = 261;

    pub const BaseDomainDeposit: Balance = 10 * UNIT;
    pub const OuterValueByteDeposit: Balance = 10 * MILLIUNIT;
}

impl pallet_domains::Config for Runtime {
	type Event = Event;
	type Currency = Balances;
	type MinDomainLength = MinDomainLength;
	type MaxDomainLength = MaxDomainLength;
	type MaxDomainsPerAccount = MaxDomainsPerAccount;
	type MaxPromoDomainsPerAccount = MaxPromoDomainsPerAccount;
	type DomainsInsertLimit = DomainsInsertLimit;
	type RegistrationPeriodLimit = RegistrationPeriodLimit;
	type MaxOuterValueLength = MaxOuterValueLength;
	type BaseDomainDeposit = BaseDomainDeposit;
	type OuterValueByteDeposit = OuterValueByteDeposit;
	type WeightInfo = pallet_domains::weights::SubstrateWeight<Runtime>;
}

use pallet_permissions::default_permissions::DefaultSpacePermissions;

impl pallet_permissions::Config for Runtime {
	type DefaultSpacePermissions = DefaultSpacePermissions;
}

parameter_types! {
  pub const MaxCommentDepth: u32 = 10;
}

impl pallet_posts::Config for Runtime {
	type Event = Event;
	type MaxCommentDepth = MaxCommentDepth;
<<<<<<< HEAD
	type AfterPostUpdated = ()/*PostHistory*/;
=======
>>>>>>> 7e6f0e97
	type IsPostBlocked = ()/*Moderation*/;
}

impl pallet_reactions::Config for Runtime {
	type Event = Event;
}

impl pallet_profiles::Config for Runtime {
	type Event = Event;
	type SpacePermissionsProvider = Spaces;
}

parameter_types! {
  pub const MaxUsersToProcessPerDeleteRole: u16 = 40;
}

impl pallet_roles::Config for Runtime {
	type Event = Event;
	type MaxUsersToProcessPerDeleteRole = MaxUsersToProcessPerDeleteRole;
	type SpacePermissionsProvider = Spaces;
	type SpaceFollows = SpaceFollows;
	type IsAccountBlocked = ()/*Moderation*/;
	type IsContentBlocked = ()/*Moderation*/;
}

impl pallet_space_follows::Config for Runtime {
	type Event = Event;
<<<<<<< HEAD
	type WeightInfo = ();
=======
>>>>>>> 7e6f0e97
}

parameter_types! {
	pub const MaxSpacesPerAccount: u32 = 4096;
}

impl pallet_spaces::Config for Runtime {
	type Event = Event;
	type Roles = Roles;
	type SpaceFollows = SpaceFollows;
<<<<<<< HEAD
	type BeforeSpaceCreated = SpaceFollows;
	type AfterSpaceUpdated = ();
=======
>>>>>>> 7e6f0e97
	type IsAccountBlocked = ()/*Moderation*/;
	type IsContentBlocked = ()/*Moderation*/;
	type MaxSpacesPerAccount = MaxSpacesPerAccount;
}

impl pallet_space_ownership::Config for Runtime {
	type Event = Event;
	type ProfileManager = Profiles;
}

impl pallet_account_follows::Config for Runtime {
	type Event = Event;
}

// Create the runtime by composing the FRAME pallets that were previously configured.
construct_runtime!(
	pub enum Runtime where
		Block = Block,
		NodeBlock = opaque::Block,
		UncheckedExtrinsic = UncheckedExtrinsic,
	{
		// System support stuff.
		System: frame_system::{Pallet, Call, Config, Storage, Event<T>} = 0,
		ParachainSystem: cumulus_pallet_parachain_system::{
			Pallet, Call, Config, Storage, Inherent, Event<T>, ValidateUnsigned,
		} = 1,
		RandomnessCollectiveFlip: pallet_randomness_collective_flip::{Pallet, Storage} = 2,
		Timestamp: pallet_timestamp::{Pallet, Call, Storage, Inherent} = 3,
		ParachainInfo: parachain_info::{Pallet, Storage, Config} = 4,

		// Monetary stuff.
		Balances: pallet_balances::{Pallet, Call, Storage, Config<T>, Event<T>} = 10,
		TransactionPayment: pallet_transaction_payment::{Pallet, Storage} = 11,

		// Collator support. The order of these 4 are important and shall not change.
		Authorship: pallet_authorship::{Pallet, Call, Storage} = 20,
		CollatorSelection: pallet_collator_selection::{Pallet, Call, Storage, Event<T>, Config<T>} = 21,
		Session: pallet_session::{Pallet, Call, Storage, Event, Config<T>} = 22,
		Aura: pallet_aura::{Pallet, Storage, Config<T>} = 23,
		AuraExt: cumulus_pallet_aura_ext::{Pallet, Storage, Config} = 24,

		Vesting: pallet_vesting::{Pallet, Call, Storage, Event<T>, Config<T>} = 26,
		Utility: pallet_utility = 28,

		// XCM helpers.
		XcmpQueue: cumulus_pallet_xcmp_queue::{Pallet, Call, Storage, Event<T>} = 30,
		PolkadotXcm: pallet_xcm::{Pallet, Call, Event<T>, Origin, Config} = 31,
		CumulusXcm: cumulus_pallet_xcm::{Pallet, Event<T>, Origin} = 32,
		DmpQueue: cumulus_pallet_dmp_queue::{Pallet, Call, Storage, Event<T>} = 33,

		// Subsocial Pallets
		Domains: pallet_domains = 60,

		Permissions: pallet_permissions = 70,
		Roles: pallet_roles = 71,
		AccountFollows: pallet_account_follows = 72,
		Profiles: pallet_profiles = 73,
		SpaceFollows: pallet_space_follows = 74,
		SpaceOwnership: pallet_space_ownership = 75,
		Spaces: pallet_spaces = 76,
		Posts: pallet_posts = 77,
		Reactions: pallet_reactions = 78,

		// Temporary
		Sudo: pallet_sudo::{Pallet, Call, Config<T>, Storage, Event<T>} = 255,
	}
);

#[cfg(feature = "runtime-benchmarks")]
#[macro_use]
extern crate frame_benchmarking;

#[cfg(feature = "runtime-benchmarks")]
mod benches {
	define_benchmarks!(
		[frame_system, SystemBench::<Runtime>]
		[pallet_balances, Balances]
		[pallet_session, SessionBench::<Runtime>]
		[pallet_timestamp, Timestamp]
		[pallet_vesting, Vesting]
		[pallet_utility, Utility]
		[pallet_collator_selection, CollatorSelection]
		[pallet_domains, Domains]
		[cumulus_pallet_xcmp_queue, XcmpQueue]
		[pallet_space_follows, SpaceFollows]
	);
}

impl_runtime_apis! {
	impl sp_consensus_aura::AuraApi<Block, AuraId> for Runtime {
		fn slot_duration() -> sp_consensus_aura::SlotDuration {
			sp_consensus_aura::SlotDuration::from_millis(Aura::slot_duration())
		}

		fn authorities() -> Vec<AuraId> {
			Aura::authorities().into_inner()
		}
	}

	impl sp_api::Core<Block> for Runtime {
		fn version() -> RuntimeVersion {
			VERSION
		}

		fn execute_block(block: Block) {
			Executive::execute_block(block)
		}

		fn initialize_block(header: &<Block as BlockT>::Header) {
			Executive::initialize_block(header)
		}
	}

	impl sp_api::Metadata<Block> for Runtime {
		fn metadata() -> OpaqueMetadata {
			OpaqueMetadata::new(Runtime::metadata().into())
		}
	}

	impl sp_block_builder::BlockBuilder<Block> for Runtime {
		fn apply_extrinsic(extrinsic: <Block as BlockT>::Extrinsic) -> ApplyExtrinsicResult {
			Executive::apply_extrinsic(extrinsic)
		}

		fn finalize_block() -> <Block as BlockT>::Header {
			Executive::finalize_block()
		}

		fn inherent_extrinsics(data: sp_inherents::InherentData) -> Vec<<Block as BlockT>::Extrinsic> {
			data.create_extrinsics()
		}

		fn check_inherents(
			block: Block,
			data: sp_inherents::InherentData,
		) -> sp_inherents::CheckInherentsResult {
			data.check_extrinsics(&block)
		}
	}

	impl sp_transaction_pool::runtime_api::TaggedTransactionQueue<Block> for Runtime {
		fn validate_transaction(
			source: TransactionSource,
			tx: <Block as BlockT>::Extrinsic,
			block_hash: <Block as BlockT>::Hash,
		) -> TransactionValidity {
			Executive::validate_transaction(source, tx, block_hash)
		}
	}

	impl sp_offchain::OffchainWorkerApi<Block> for Runtime {
		fn offchain_worker(header: &<Block as BlockT>::Header) {
			Executive::offchain_worker(header)
		}
	}

	impl sp_session::SessionKeys<Block> for Runtime {
		fn generate_session_keys(seed: Option<Vec<u8>>) -> Vec<u8> {
			SessionKeys::generate(seed)
		}

		fn decode_session_keys(
			encoded: Vec<u8>,
		) -> Option<Vec<(Vec<u8>, KeyTypeId)>> {
			SessionKeys::decode_into_raw_public_keys(&encoded)
		}
	}

	impl frame_system_rpc_runtime_api::AccountNonceApi<Block, AccountId, Index> for Runtime {
		fn account_nonce(account: AccountId) -> Index {
			System::account_nonce(account)
		}
	}

	impl pallet_transaction_payment_rpc_runtime_api::TransactionPaymentApi<Block, Balance> for Runtime {
		fn query_info(
			uxt: <Block as BlockT>::Extrinsic,
			len: u32,
		) -> pallet_transaction_payment_rpc_runtime_api::RuntimeDispatchInfo<Balance> {
			TransactionPayment::query_info(uxt, len)
		}
		fn query_fee_details(
			uxt: <Block as BlockT>::Extrinsic,
			len: u32,
		) -> pallet_transaction_payment::FeeDetails<Balance> {
			TransactionPayment::query_fee_details(uxt, len)
		}
	}

	impl cumulus_primitives_core::CollectCollationInfo<Block> for Runtime {
		fn collect_collation_info(header: &<Block as BlockT>::Header) -> cumulus_primitives_core::CollationInfo {
			ParachainSystem::collect_collation_info(header)
		}
	}

	#[cfg(feature = "try-runtime")]
	impl frame_try_runtime::TryRuntime<Block> for Runtime {
		fn on_runtime_upgrade() -> (Weight, Weight) {
			log::info!("try-runtime::on_runtime_upgrade parachain-template.");
			let weight = Executive::try_runtime_upgrade().unwrap();
			(weight, RuntimeBlockWeights::get().max_block)
		}

		fn execute_block_no_check(block: Block) -> Weight {
			Executive::execute_block_no_check(block)
		}
	}

	#[cfg(feature = "runtime-benchmarks")]
	impl frame_benchmarking::Benchmark<Block> for Runtime {
		fn benchmark_metadata(extra: bool) -> (
			Vec<frame_benchmarking::BenchmarkList>,
			Vec<frame_support::traits::StorageInfo>,
		) {
			use frame_benchmarking::{Benchmarking, BenchmarkList};
			use frame_support::traits::StorageInfoTrait;
			use frame_system_benchmarking::Pallet as SystemBench;
			use cumulus_pallet_session_benchmarking::Pallet as SessionBench;

			let mut list = Vec::<BenchmarkList>::new();
			list_benchmarks!(list, extra);

			let storage_info = AllPalletsWithSystem::storage_info();
			return (list, storage_info)
		}

		fn dispatch_benchmark(
			config: frame_benchmarking::BenchmarkConfig
		) -> Result<Vec<frame_benchmarking::BenchmarkBatch>, sp_runtime::RuntimeString> {
			use frame_benchmarking::{Benchmarking, BenchmarkBatch, TrackedStorageKey};

			use frame_system_benchmarking::Pallet as SystemBench;
			impl frame_system_benchmarking::Config for Runtime {}

			use cumulus_pallet_session_benchmarking::Pallet as SessionBench;
			impl cumulus_pallet_session_benchmarking::Config for Runtime {}

			let whitelist: Vec<TrackedStorageKey> = vec![
				// Block Number
				hex_literal::hex!("26aa394eea5630e07c48ae0c9558cef702a5c1b19ab7a04f536c519aca4983ac").to_vec().into(),
				// Total Issuance
				hex_literal::hex!("c2261276cc9d1f8598ea4b6a74b15c2f57c875e4cff74148e4628f264b974c80").to_vec().into(),
				// Execution Phase
				hex_literal::hex!("26aa394eea5630e07c48ae0c9558cef7ff553b5a9862a516939d82b3d3d8661a").to_vec().into(),
				// Event Count
				hex_literal::hex!("26aa394eea5630e07c48ae0c9558cef70a98fdbe9ce6c55837576c60c7af3850").to_vec().into(),
				// System Events
				hex_literal::hex!("26aa394eea5630e07c48ae0c9558cef780d41e5e16056765bc8461851072c9d7").to_vec().into(),
			];

			let mut batches = Vec::<BenchmarkBatch>::new();
			let params = (&config, &whitelist);
			add_benchmarks!(params, batches);

			if batches.is_empty() { return Err("Benchmark not found for this pallet.".into()) }
			Ok(batches)
		}
	}
}

struct CheckInherents;

impl cumulus_pallet_parachain_system::CheckInherents<Block> for CheckInherents {
	fn check_inherents(
		block: &Block,
		relay_state_proof: &cumulus_pallet_parachain_system::RelayChainStateProof,
	) -> sp_inherents::CheckInherentsResult {
		let relay_chain_slot = relay_state_proof
			.read_slot()
			.expect("Could not read the relay chain slot from the proof");

		let inherent_data =
			cumulus_primitives_timestamp::InherentDataProvider::from_relay_chain_slot_and_duration(
				relay_chain_slot,
				sp_std::time::Duration::from_secs(6),
			)
			.create_inherent_data()
			.expect("Could not create the timestamp inherent data");

		inherent_data.check_extrinsics(block)
	}
}

cumulus_pallet_parachain_system::register_validate_block! {
	Runtime = Runtime,
	BlockExecutor = cumulus_pallet_aura_ext::BlockExecutor::<Runtime, Executive>,
	CheckInherents = CheckInherents,
}<|MERGE_RESOLUTION|>--- conflicted
+++ resolved
@@ -550,10 +550,6 @@
 impl pallet_posts::Config for Runtime {
 	type Event = Event;
 	type MaxCommentDepth = MaxCommentDepth;
-<<<<<<< HEAD
-	type AfterPostUpdated = ()/*PostHistory*/;
-=======
->>>>>>> 7e6f0e97
 	type IsPostBlocked = ()/*Moderation*/;
 }
 
@@ -581,10 +577,7 @@
 
 impl pallet_space_follows::Config for Runtime {
 	type Event = Event;
-<<<<<<< HEAD
-	type WeightInfo = ();
-=======
->>>>>>> 7e6f0e97
+	type WeightInfo = pallet_space_follows::weights::SubstrateWeight<Runtime>;
 }
 
 parameter_types! {
@@ -595,11 +588,6 @@
 	type Event = Event;
 	type Roles = Roles;
 	type SpaceFollows = SpaceFollows;
-<<<<<<< HEAD
-	type BeforeSpaceCreated = SpaceFollows;
-	type AfterSpaceUpdated = ();
-=======
->>>>>>> 7e6f0e97
 	type IsAccountBlocked = ()/*Moderation*/;
 	type IsContentBlocked = ()/*Moderation*/;
 	type MaxSpacesPerAccount = MaxSpacesPerAccount;
