#![cfg_attr(not(feature = "std"), no_std)]
// `construct_runtime!` does a lot of recursion and requires us to increase the limit to 256.
#![recursion_limit = "256"]

// Make the WASM binary available.
#[cfg(feature = "std")]
include!(concat!(env!("OUT_DIR"), "/wasm_binary.rs"));

mod weights;
pub mod xcm_config;

use smallvec::smallvec;
use sp_api::impl_runtime_apis;
use sp_core::{crypto::KeyTypeId, OpaqueMetadata};
use sp_runtime::{create_runtime_str, generic, impl_opaque_keys, traits::{AccountIdLookup, BlakeTwo256, Block as BlockT, ConvertInto, IdentifyAccount, Verify}, transaction_validity::{TransactionSource, TransactionValidity}, ApplyExtrinsicResult, MultiSignature};

use sp_std::prelude::*;
#[cfg(feature = "std")]
use sp_version::NativeVersion;
use sp_version::RuntimeVersion;

use frame_support::{
	construct_runtime, parameter_types,
	traits::Contains,
	weights::{
		constants::WEIGHT_PER_SECOND, ConstantMultiplier, DispatchClass, Weight,
		WeightToFeeCoefficient, WeightToFeeCoefficients, WeightToFeePolynomial,
	},
	PalletId,
};
use frame_system::{
	limits::{BlockLength, BlockWeights},
	EnsureRoot,
};
pub use sp_consensus_aura::sr25519::AuthorityId as AuraId;
pub use sp_runtime::{MultiAddress, Perbill, Permill};
use xcm_config::{XcmConfig, XcmOriginToTransactDispatchOrigin};

#[cfg(any(feature = "std", test))]
pub use sp_runtime::BuildStorage;

// Polkadot Imports
use polkadot_runtime_common::{BlockHashCount, SlowAdjustingFeeUpdate};

use weights::{BlockExecutionWeight, ExtrinsicBaseWeight, RocksDbWeight};

// XCM Imports
use xcm::latest::prelude::BodyId;
use xcm_executor::XcmExecutor;

/// Alias to 512-bit hash when used in the context of a transaction signature on the chain.
pub type Signature = MultiSignature;

/// Some way of identifying an account on the chain. We intentionally make it equivalent
/// to the public key of our transaction signing scheme.
pub type AccountId = <<Signature as Verify>::Signer as IdentifyAccount>::AccountId;

/// Balance of an account.
pub type Balance = u128;

/// Index of a transaction in the chain.
pub type Index = u32;

/// A hash of some data used by the chain.
pub type Hash = sp_core::H256;

/// An index to a block.
pub type BlockNumber = u32;

/// The address format for describing accounts.
pub type Address = MultiAddress<AccountId, ()>;

/// Block header type as expected by this runtime.
pub type Header = generic::Header<BlockNumber, BlakeTwo256>;

/// Block type as expected by this runtime.
pub type Block = generic::Block<Header, UncheckedExtrinsic>;

/// A Block signed with a Justification
pub type SignedBlock = generic::SignedBlock<Block>;

/// BlockId type as expected by this runtime.
pub type BlockId = generic::BlockId<Block>;

/// The SignedExtension to the basic transaction logic.
pub type SignedExtra = (
	frame_system::CheckNonZeroSender<Runtime>,
	frame_system::CheckSpecVersion<Runtime>,
	frame_system::CheckTxVersion<Runtime>,
	frame_system::CheckGenesis<Runtime>,
	frame_system::CheckEra<Runtime>,
	frame_system::CheckNonce<Runtime>,
	frame_system::CheckWeight<Runtime>,
	pallet_transaction_payment::ChargeTransactionPayment<Runtime>,
);

/// Unchecked extrinsic type as expected by this runtime.
pub type UncheckedExtrinsic = generic::UncheckedExtrinsic<Address, Call, Signature, SignedExtra>;

/// Extrinsic type that has already been checked.
pub type CheckedExtrinsic = generic::CheckedExtrinsic<AccountId, Call, SignedExtra>;

/// Executive: handles dispatch to the various modules.
pub type Executive = frame_executive::Executive<
	Runtime,
	Block,
	frame_system::ChainContext<Runtime>,
	Runtime,
	AllPalletsWithSystem,
>;

/// Handles converting a weight scalar to a fee value, based on the scale and granularity of the
/// node's balance type.
///
/// This should typically create a mapping between the following ranges:
///   - `[0, MAXIMUM_BLOCK_WEIGHT]`
///   - `[Balance::min, Balance::max]`
///
/// Yet, it can be used for any other sort of change to weight-fee. Some examples being:
///   - Setting it to `0` will essentially disable the weight fee.
///   - Setting it to `1` will cause the literal `#[weight = x]` values to be charged.
pub struct WeightToFee;
impl WeightToFeePolynomial for WeightToFee {
	type Balance = Balance;
	fn polynomial() -> WeightToFeeCoefficients<Self::Balance> {
		// in Rococo, extrinsic base weight (smallest non-zero weight) is mapped to 1 MILLIUNIT:
		// in the Subsocial node, we map to 1/10 of that, or 1/10 MILLIUNIT
		let p = MILLIUNIT / 10;
		let q = 100 * Balance::from(ExtrinsicBaseWeight::get());
		smallvec![WeightToFeeCoefficient {
			degree: 1,
			negative: false,
			coeff_frac: Perbill::from_rational(p % q, q),
			coeff_integer: p / q,
		}]
	}
}

/// Opaque types. These are used by the CLI to instantiate machinery that don't need to know
/// the specifics of the runtime. They can then be made to be agnostic over specific formats
/// of data like extrinsics, allowing for them to continue syncing the network through upgrades
/// to even the core data structures.
pub mod opaque {
	use super::*;
	use sp_runtime::{generic, traits::BlakeTwo256};

	pub use sp_runtime::OpaqueExtrinsic as UncheckedExtrinsic;
	/// Opaque block header type.
	pub type Header = generic::Header<BlockNumber, BlakeTwo256>;
	/// Opaque block type.
	pub type Block = generic::Block<Header, UncheckedExtrinsic>;
	/// Opaque block identifier type.
	pub type BlockId = generic::BlockId<Block>;
}

impl_opaque_keys! {
	pub struct SessionKeys {
		pub aura: Aura,
	}
}

#[sp_version::runtime_version]
pub const VERSION: RuntimeVersion = RuntimeVersion {
	spec_name: create_runtime_str!("subsocial-parachain"),
	impl_name: create_runtime_str!("subsocial-parachain"),
	authoring_version: 1,
	spec_version: 13,
	impl_version: 0,
	apis: RUNTIME_API_VERSIONS,
	transaction_version: 2,
	state_version: 0,
};

/// This determines the average expected block time that we are targeting.
/// Blocks will be produced at a minimum duration defined by `SLOT_DURATION`.
/// `SLOT_DURATION` is picked up by `pallet_timestamp` which is in turn picked
/// up by `pallet_aura` to implement `fn slot_duration()`.
///
/// Change this to adjust the block time.
pub const MILLISECS_PER_BLOCK: u64 = 12000;

// NOTE: Currently it is not possible to change the slot duration after the chain has started.
//       Attempting to do so will brick block production.
pub const SLOT_DURATION: u64 = MILLISECS_PER_BLOCK;

// Time is measured by number of blocks.
pub const MINUTES: BlockNumber = 60_000 / (MILLISECS_PER_BLOCK as BlockNumber);
pub const HOURS: BlockNumber = MINUTES * 60;
pub const DAYS: BlockNumber = HOURS * 24;

// Unit = the base number of indivisible units for balances
pub const UNIT: Balance = 10_000_000_000;
pub const MILLIUNIT: Balance = UNIT / 1000;
pub const MICROUNIT: Balance = MILLIUNIT / 1000;

/// The existential deposit. Set to 1/10 of the Connected Relay Chain.
pub const EXISTENTIAL_DEPOSIT: Balance = 10 * MILLIUNIT;

/// We assume that ~5% of the block weight is consumed by `on_initialize` handlers. This is
/// used to limit the maximal weight of a single extrinsic.
const AVERAGE_ON_INITIALIZE_RATIO: Perbill = Perbill::from_percent(5);

/// We allow `Normal` extrinsics to fill up the block up to 75%, the rest can be used by
/// `Operational` extrinsics.
const NORMAL_DISPATCH_RATIO: Perbill = Perbill::from_percent(75);

/// We allow for 0.5 of a second of compute with a 12 second average block time.
const MAXIMUM_BLOCK_WEIGHT: Weight = WEIGHT_PER_SECOND / 2;

/// The version information used to identify this runtime when compiled natively.
#[cfg(feature = "std")]
pub fn native_version() -> NativeVersion {
	NativeVersion { runtime_version: VERSION, can_author_with: Default::default() }
}

parameter_types! {
	pub const Version: RuntimeVersion = VERSION;

	// This part is copied from Substrate's `bin/node/runtime/src/lib.rs`.
	//  The `RuntimeBlockLength` and `RuntimeBlockWeights` exist here because the
	// `DeletionWeightLimit` and `DeletionQueueDepth` depend on those to parameterize
	// the lazy contract deletion.
	pub RuntimeBlockLength: BlockLength =
		BlockLength::max_with_normal_ratio(5 * 1024 * 1024, NORMAL_DISPATCH_RATIO);
	pub RuntimeBlockWeights: BlockWeights = BlockWeights::builder()
		.base_block(BlockExecutionWeight::get())
		.for_class(DispatchClass::all(), |weights| {
			weights.base_extrinsic = ExtrinsicBaseWeight::get();
		})
		.for_class(DispatchClass::Normal, |weights| {
			weights.max_total = Some(NORMAL_DISPATCH_RATIO * MAXIMUM_BLOCK_WEIGHT);
		})
		.for_class(DispatchClass::Operational, |weights| {
			weights.max_total = Some(MAXIMUM_BLOCK_WEIGHT);
			// Operational transactions have some extra reserved space, so that they
			// are included even if block reached `MAXIMUM_BLOCK_WEIGHT`.
			weights.reserved = Some(
				MAXIMUM_BLOCK_WEIGHT - NORMAL_DISPATCH_RATIO * MAXIMUM_BLOCK_WEIGHT
			);
		})
		.avg_block_initialization(AVERAGE_ON_INITIALIZE_RATIO)
		.build_or_panic();
	pub const SS58Prefix: u16 = 28;
}

// Configure FRAME pallets to include in runtime.

pub struct BaseFilter;
impl Contains<Call> for BaseFilter {
	fn contains(c: &Call) -> bool {
		let is_force_transfer =
			matches!(c, Call::Balances(pallet_balances::Call::force_transfer { .. }));
		let disallowed_vesting_calls =
			matches!(c,
				Call::Vesting(pallet_vesting::Call::vested_transfer { .. }) |
				Call::Vesting(pallet_vesting::Call::vest { .. }) |
				Call::Vesting(pallet_vesting::Call::vest_other { .. })
			);

		let is_social_call =
			matches!(c,
				Call::Roles(..) |
				Call::AccountFollows(..) |
				Call::Profiles(..) |
				Call::SpaceFollows(..) |
				Call::SpaceOwnership(..) |
				Call::Spaces(..) |
				Call::Posts(..) |
				Call::Reactions(..)
			);

		match *c {
			Call::Balances(..) => is_force_transfer,
			Call::Vesting(..) => !disallowed_vesting_calls,
			_ if is_social_call => false,
			_ => true,
		}
	}
}

impl frame_system::Config for Runtime {
	/// The identifier used to distinguish between accounts.
	type AccountId = AccountId;
	/// The aggregated dispatch type that is available for extrinsics.
	type Call = Call;
	/// The lookup mechanism to get account ID from whatever is passed in dispatchers.
	type Lookup = AccountIdLookup<AccountId, ()>;
	/// The index type for storing how many extrinsics an account has signed.
	type Index = Index;
	/// The index type for blocks.
	type BlockNumber = BlockNumber;
	/// The type for hashing blocks and tries.
	type Hash = Hash;
	/// The hashing algorithm used.
	type Hashing = BlakeTwo256;
	/// The header type.
	type Header = generic::Header<BlockNumber, BlakeTwo256>;
	/// The ubiquitous event type.
	type Event = Event;
	/// The ubiquitous origin type.
	type Origin = Origin;
	/// Maximum number of block number to block hash mappings to keep (oldest pruned first).
	type BlockHashCount = BlockHashCount;
	/// Runtime version.
	type Version = Version;
	/// Converts a module to an index of this module in the runtime.
	type PalletInfo = PalletInfo;
	/// The data to be stored in an account.
	type AccountData = pallet_balances::AccountData<Balance>;
	/// What to do if a new account is created.
	type OnNewAccount = ();
	/// What to do if an account is fully reaped from the system.
	type OnKilledAccount = ();
	/// The weight of database operations that the runtime can invoke.
	type DbWeight = RocksDbWeight;
	/// The basic call filter to use in dispatchable.
	type BaseCallFilter = BaseFilter;
	/// Weight information for the extrinsics of this pallet.
	type SystemWeightInfo = ();
	/// Block & extrinsics weights: base values and limits.
	type BlockWeights = RuntimeBlockWeights;
	/// The maximum length of a block (in bytes).
	type BlockLength = RuntimeBlockLength;
	/// This is used as an identifier of the chain. 42 is the generic substrate prefix.
	type SS58Prefix = SS58Prefix;
	/// The action to take on a Runtime Upgrade
	type OnSetCode = cumulus_pallet_parachain_system::ParachainSetCode<Self>;
	type MaxConsumers = frame_support::traits::ConstU32<16>;
}

parameter_types! {
	pub const MinimumPeriod: u64 = SLOT_DURATION / 2;
}

impl pallet_timestamp::Config for Runtime {
	/// A timestamp: milliseconds since the unix epoch.
	type Moment = u64;
	type OnTimestampSet = ();
	type MinimumPeriod = MinimumPeriod;
	type WeightInfo = ();
}

parameter_types! {
	pub const UncleGenerations: u32 = 0;
}

impl pallet_authorship::Config for Runtime {
	type FindAuthor = pallet_session::FindAccountFromAuthorIndex<Self, Aura>;
	type UncleGenerations = UncleGenerations;
	type FilterUncle = ();
	type EventHandler = (CollatorSelection,);
}

parameter_types! {
	pub const ExistentialDeposit: Balance = EXISTENTIAL_DEPOSIT;
	pub const MaxLocks: u32 = 50;
	pub const MaxReserves: u32 = 50;
}

impl pallet_balances::Config for Runtime {
	type MaxLocks = MaxLocks;
	/// The type for recording an account's balance.
	type Balance = Balance;
	/// The ubiquitous event type.
	type Event = Event;
	type DustRemoval = ();
	type ExistentialDeposit = ExistentialDeposit;
	type AccountStore = System;
	type WeightInfo = pallet_balances::weights::SubstrateWeight<Runtime>;
	type MaxReserves = MaxReserves;
	type ReserveIdentifier = [u8; 8];
}

parameter_types! {
	pub const TransactionByteFee: Balance = 100 * MICROUNIT;
	pub const OperationalFeeMultiplier: u8 = 5;
}

impl pallet_transaction_payment::Config for Runtime {
	type OnChargeTransaction = pallet_transaction_payment::CurrencyAdapter<Balances, ()>;
	type OperationalFeeMultiplier = OperationalFeeMultiplier;
	type WeightToFee = WeightToFee;
	type LengthToFee = ConstantMultiplier<Balance, TransactionByteFee>;
	type FeeMultiplierUpdate = SlowAdjustingFeeUpdate<Self>;
}

parameter_types! {
	pub const ReservedXcmpWeight: Weight = MAXIMUM_BLOCK_WEIGHT / 4;
	pub const ReservedDmpWeight: Weight = MAXIMUM_BLOCK_WEIGHT / 4;
}

impl cumulus_pallet_parachain_system::Config for Runtime {
	type Event = Event;
	type OnSystemEvent = ();
	type SelfParaId = parachain_info::Pallet<Runtime>;
	type DmpMessageHandler = DmpQueue;
	type ReservedDmpWeight = ReservedDmpWeight;
	type OutboundXcmpMessageSource = XcmpQueue;
	type XcmpMessageHandler = XcmpQueue;
	type ReservedXcmpWeight = ReservedXcmpWeight;
}

impl pallet_randomness_collective_flip::Config for Runtime {}

impl parachain_info::Config for Runtime {}

impl cumulus_pallet_aura_ext::Config for Runtime {}

impl cumulus_pallet_xcmp_queue::Config for Runtime {
	type Event = Event;
	type XcmExecutor = XcmExecutor<XcmConfig>;
	type ChannelInfo = ParachainSystem;
	type VersionWrapper = ();
	type ExecuteOverweightOrigin = EnsureRoot<AccountId>;
	type ControllerOrigin = EnsureRoot<AccountId>;
	type ControllerOriginConverter = XcmOriginToTransactDispatchOrigin;
	type WeightInfo = ();
}

impl cumulus_pallet_dmp_queue::Config for Runtime {
	type Event = Event;
	type XcmExecutor = XcmExecutor<XcmConfig>;
	type ExecuteOverweightOrigin = EnsureRoot<AccountId>;
}

parameter_types! {
	pub const Period: u32 = 6 * HOURS;
	pub const Offset: u32 = 0;
	pub const MaxAuthorities: u32 = 100_000;
}

impl pallet_session::Config for Runtime {
	type Event = Event;
	type ValidatorId = <Self as frame_system::Config>::AccountId;
	// we don't have stash and controller, thus we don't need the convert as well.
	type ValidatorIdOf = pallet_collator_selection::IdentityCollator;
	type ShouldEndSession = pallet_session::PeriodicSessions<Period, Offset>;
	type NextSessionRotation = pallet_session::PeriodicSessions<Period, Offset>;
	type SessionManager = CollatorSelection;
	// Essentially just Aura, but lets be pedantic.
	type SessionHandler = <SessionKeys as sp_runtime::traits::OpaqueKeys>::KeyTypeIdProviders;
	type Keys = SessionKeys;
	type WeightInfo = ();
}

impl pallet_aura::Config for Runtime {
	type AuthorityId = AuraId;
	type DisabledValidators = ();
	type MaxAuthorities = MaxAuthorities;
}

parameter_types! {
	pub const PotId: PalletId = PalletId(*b"PotStake");
	pub const MaxCandidates: u32 = 1000;
	pub const MinCandidates: u32 = 5;
	pub const SessionLength: BlockNumber = 6 * HOURS;
	pub const MaxInvulnerables: u32 = 100;
	pub const ExecutiveBody: BodyId = BodyId::Executive;
}

// We allow root only to execute privileged collator selection operations.
pub type CollatorSelectionUpdateOrigin = EnsureRoot<AccountId>;

impl pallet_collator_selection::Config for Runtime {
	type Event = Event;
	type Currency = Balances;
	type UpdateOrigin = CollatorSelectionUpdateOrigin;
	type PotId = PotId;
	type MaxCandidates = MaxCandidates;
	type MinCandidates = MinCandidates;
	type MaxInvulnerables = MaxInvulnerables;
	// should be a multiple of session or things will get inconsistent
	type KickThreshold = Period;
	type ValidatorId = <Self as frame_system::Config>::AccountId;
	type ValidatorIdOf = pallet_collator_selection::IdentityCollator;
	type ValidatorRegistration = Session;
	type WeightInfo = ();
}

impl pallet_sudo::Config for Runtime {
	type Event = Event;
	type Call = Call;
}

parameter_types! {
	pub const MinVestedTransfer: Balance = 1 * UNIT;
}

impl pallet_vesting::Config for Runtime {
	type Event = Event;
	type Currency = Balances;
	type BlockNumberToBalance = ConvertInto;
	type MinVestedTransfer = MinVestedTransfer;
	type WeightInfo = ();
	// `VestingInfo` encode length is 36bytes. 28 schedules gets encoded as 1009 bytes, which is the
	// highest number of schedules that encodes less than 2^10.
	const MAX_VESTING_SCHEDULES: u32 = 28;
}

impl pallet_utility::Config for Runtime {
	type Event = Event;
	type Call = Call;
	type PalletsOrigin = OriginCaller;
	type WeightInfo = ();
}

parameter_types! {
    pub const MinDomainLength: u32 = 7;
    pub const MaxDomainLength: u32 = 63;

    pub const MaxDomainsPerAccount: u32 = 100;
    // TODO This value should be removed later, once it will be possible to purchase domains.
	pub const MaxPromoDomainsPerAccount: u32 = 3;

	// TODO: replace with a calculation
	// 	(([MAXIMUM_BLOCK_WEIGHT] * 0.75) / ("function_weight")) * 0.33
    pub const DomainsInsertLimit: u32 = 2860;
    pub const RegistrationPeriodLimit: BlockNumber = 365 * DAYS;
    pub const MaxOuterValueLength: u32 = 261;

    pub const BaseDomainDeposit: Balance = 10 * UNIT;
    pub const OuterValueByteDeposit: Balance = 10 * MILLIUNIT;
}

impl pallet_domains::Config for Runtime {
	type Event = Event;
	type Currency = Balances;
	type MinDomainLength = MinDomainLength;
	type MaxDomainLength = MaxDomainLength;
	type MaxDomainsPerAccount = MaxDomainsPerAccount;
	type MaxPromoDomainsPerAccount = MaxPromoDomainsPerAccount;
	type DomainsInsertLimit = DomainsInsertLimit;
	type RegistrationPeriodLimit = RegistrationPeriodLimit;
	type MaxOuterValueLength = MaxOuterValueLength;
	type BaseDomainDeposit = BaseDomainDeposit;
	type OuterValueByteDeposit = OuterValueByteDeposit;
	type WeightInfo = pallet_domains::weights::SubstrateWeight<Runtime>;
}

use pallet_permissions::default_permissions::DefaultSpacePermissions;

impl pallet_permissions::Config for Runtime {
	type DefaultSpacePermissions = DefaultSpacePermissions;
}

parameter_types! {
  pub const MaxCommentDepth: u32 = 10;
}

impl pallet_posts::Config for Runtime {
	type Event = Event;
	type MaxCommentDepth = MaxCommentDepth;
<<<<<<< HEAD
	type AfterPostUpdated = ()/*PostHistory*/;
=======
>>>>>>> 7e6f0e97
	type IsPostBlocked = ()/*Moderation*/;
}

impl pallet_reactions::Config for Runtime {
	type Event = Event;
}

impl pallet_profiles::Config for Runtime {
	type Event = Event;
	type SpacePermissionsProvider = Spaces;
}

parameter_types! {
  pub const MaxUsersToProcessPerDeleteRole: u16 = 40;
}

impl pallet_roles::Config for Runtime {
	type Event = Event;
	type MaxUsersToProcessPerDeleteRole = MaxUsersToProcessPerDeleteRole;
	type SpacePermissionsProvider = Spaces;
	type SpaceFollows = SpaceFollows;
	type IsAccountBlocked = ()/*Moderation*/;
	type IsContentBlocked = ()/*Moderation*/;
}

impl pallet_space_follows::Config for Runtime {
	type Event = Event;
}

parameter_types! {
	pub const MaxSpacesPerAccount: u32 = 4096;
}

impl pallet_spaces::Config for Runtime {
	type Event = Event;
	type Roles = Roles;
	type SpaceFollows = SpaceFollows;
<<<<<<< HEAD
	type BeforeSpaceCreated = SpaceFollows;
	type AfterSpaceUpdated = ();
=======
>>>>>>> 7e6f0e97
	type IsAccountBlocked = ()/*Moderation*/;
	type IsContentBlocked = ()/*Moderation*/;
	type MaxSpacesPerAccount = MaxSpacesPerAccount;
}

impl pallet_space_ownership::Config for Runtime {
	type Event = Event;
	type ProfileManager = Profiles;
<<<<<<< HEAD
	type WeightInfo = ();
=======
>>>>>>> 7e6f0e97
}

impl pallet_account_follows::Config for Runtime {
	type Event = Event;
}

// Create the runtime by composing the FRAME pallets that were previously configured.
construct_runtime!(
	pub enum Runtime where
		Block = Block,
		NodeBlock = opaque::Block,
		UncheckedExtrinsic = UncheckedExtrinsic,
	{
		// System support stuff.
		System: frame_system::{Pallet, Call, Config, Storage, Event<T>} = 0,
		ParachainSystem: cumulus_pallet_parachain_system::{
			Pallet, Call, Config, Storage, Inherent, Event<T>, ValidateUnsigned,
		} = 1,
		RandomnessCollectiveFlip: pallet_randomness_collective_flip::{Pallet, Storage} = 2,
		Timestamp: pallet_timestamp::{Pallet, Call, Storage, Inherent} = 3,
		ParachainInfo: parachain_info::{Pallet, Storage, Config} = 4,

		// Monetary stuff.
		Balances: pallet_balances::{Pallet, Call, Storage, Config<T>, Event<T>} = 10,
		TransactionPayment: pallet_transaction_payment::{Pallet, Storage} = 11,

		// Collator support. The order of these 4 are important and shall not change.
		Authorship: pallet_authorship::{Pallet, Call, Storage} = 20,
		CollatorSelection: pallet_collator_selection::{Pallet, Call, Storage, Event<T>, Config<T>} = 21,
		Session: pallet_session::{Pallet, Call, Storage, Event, Config<T>} = 22,
		Aura: pallet_aura::{Pallet, Storage, Config<T>} = 23,
		AuraExt: cumulus_pallet_aura_ext::{Pallet, Storage, Config} = 24,

		Vesting: pallet_vesting::{Pallet, Call, Storage, Event<T>, Config<T>} = 26,
		Utility: pallet_utility = 28,

		// XCM helpers.
		XcmpQueue: cumulus_pallet_xcmp_queue::{Pallet, Call, Storage, Event<T>} = 30,
		PolkadotXcm: pallet_xcm::{Pallet, Call, Event<T>, Origin, Config} = 31,
		CumulusXcm: cumulus_pallet_xcm::{Pallet, Event<T>, Origin} = 32,
		DmpQueue: cumulus_pallet_dmp_queue::{Pallet, Call, Storage, Event<T>} = 33,

		// Subsocial Pallets
		Domains: pallet_domains = 60,

		Permissions: pallet_permissions = 70,
		Roles: pallet_roles = 71,
		AccountFollows: pallet_account_follows = 72,
		Profiles: pallet_profiles = 73,
		SpaceFollows: pallet_space_follows = 74,
		SpaceOwnership: pallet_space_ownership = 75,
		Spaces: pallet_spaces = 76,
		Posts: pallet_posts = 77,
		Reactions: pallet_reactions = 78,

		// Temporary
		Sudo: pallet_sudo::{Pallet, Call, Config<T>, Storage, Event<T>} = 255,
	}
);

#[cfg(feature = "runtime-benchmarks")]
#[macro_use]
extern crate frame_benchmarking;

#[cfg(feature = "runtime-benchmarks")]
mod benches {
	define_benchmarks!(
		[frame_system, SystemBench::<Runtime>]
		[pallet_balances, Balances]
		[pallet_session, SessionBench::<Runtime>]
		[pallet_timestamp, Timestamp]
		[pallet_vesting, Vesting]
		[pallet_utility, Utility]
		[pallet_collator_selection, CollatorSelection]
		[pallet_domains, Domains]
		[cumulus_pallet_xcmp_queue, XcmpQueue]
		[pallet_space_ownership, SpaceOwnership]
	);
}

impl_runtime_apis! {
	impl sp_consensus_aura::AuraApi<Block, AuraId> for Runtime {
		fn slot_duration() -> sp_consensus_aura::SlotDuration {
			sp_consensus_aura::SlotDuration::from_millis(Aura::slot_duration())
		}

		fn authorities() -> Vec<AuraId> {
			Aura::authorities().into_inner()
		}
	}

	impl sp_api::Core<Block> for Runtime {
		fn version() -> RuntimeVersion {
			VERSION
		}

		fn execute_block(block: Block) {
			Executive::execute_block(block)
		}

		fn initialize_block(header: &<Block as BlockT>::Header) {
			Executive::initialize_block(header)
		}
	}

	impl sp_api::Metadata<Block> for Runtime {
		fn metadata() -> OpaqueMetadata {
			OpaqueMetadata::new(Runtime::metadata().into())
		}
	}

	impl sp_block_builder::BlockBuilder<Block> for Runtime {
		fn apply_extrinsic(extrinsic: <Block as BlockT>::Extrinsic) -> ApplyExtrinsicResult {
			Executive::apply_extrinsic(extrinsic)
		}

		fn finalize_block() -> <Block as BlockT>::Header {
			Executive::finalize_block()
		}

		fn inherent_extrinsics(data: sp_inherents::InherentData) -> Vec<<Block as BlockT>::Extrinsic> {
			data.create_extrinsics()
		}

		fn check_inherents(
			block: Block,
			data: sp_inherents::InherentData,
		) -> sp_inherents::CheckInherentsResult {
			data.check_extrinsics(&block)
		}
	}

	impl sp_transaction_pool::runtime_api::TaggedTransactionQueue<Block> for Runtime {
		fn validate_transaction(
			source: TransactionSource,
			tx: <Block as BlockT>::Extrinsic,
			block_hash: <Block as BlockT>::Hash,
		) -> TransactionValidity {
			Executive::validate_transaction(source, tx, block_hash)
		}
	}

	impl sp_offchain::OffchainWorkerApi<Block> for Runtime {
		fn offchain_worker(header: &<Block as BlockT>::Header) {
			Executive::offchain_worker(header)
		}
	}

	impl sp_session::SessionKeys<Block> for Runtime {
		fn generate_session_keys(seed: Option<Vec<u8>>) -> Vec<u8> {
			SessionKeys::generate(seed)
		}

		fn decode_session_keys(
			encoded: Vec<u8>,
		) -> Option<Vec<(Vec<u8>, KeyTypeId)>> {
			SessionKeys::decode_into_raw_public_keys(&encoded)
		}
	}

	impl frame_system_rpc_runtime_api::AccountNonceApi<Block, AccountId, Index> for Runtime {
		fn account_nonce(account: AccountId) -> Index {
			System::account_nonce(account)
		}
	}

	impl pallet_transaction_payment_rpc_runtime_api::TransactionPaymentApi<Block, Balance> for Runtime {
		fn query_info(
			uxt: <Block as BlockT>::Extrinsic,
			len: u32,
		) -> pallet_transaction_payment_rpc_runtime_api::RuntimeDispatchInfo<Balance> {
			TransactionPayment::query_info(uxt, len)
		}
		fn query_fee_details(
			uxt: <Block as BlockT>::Extrinsic,
			len: u32,
		) -> pallet_transaction_payment::FeeDetails<Balance> {
			TransactionPayment::query_fee_details(uxt, len)
		}
	}

	impl cumulus_primitives_core::CollectCollationInfo<Block> for Runtime {
		fn collect_collation_info(header: &<Block as BlockT>::Header) -> cumulus_primitives_core::CollationInfo {
			ParachainSystem::collect_collation_info(header)
		}
	}

	#[cfg(feature = "try-runtime")]
	impl frame_try_runtime::TryRuntime<Block> for Runtime {
		fn on_runtime_upgrade() -> (Weight, Weight) {
			log::info!("try-runtime::on_runtime_upgrade parachain-template.");
			let weight = Executive::try_runtime_upgrade().unwrap();
			(weight, RuntimeBlockWeights::get().max_block)
		}

		fn execute_block_no_check(block: Block) -> Weight {
			Executive::execute_block_no_check(block)
		}
	}

	#[cfg(feature = "runtime-benchmarks")]
	impl frame_benchmarking::Benchmark<Block> for Runtime {
		fn benchmark_metadata(extra: bool) -> (
			Vec<frame_benchmarking::BenchmarkList>,
			Vec<frame_support::traits::StorageInfo>,
		) {
			use frame_benchmarking::{Benchmarking, BenchmarkList};
			use frame_support::traits::StorageInfoTrait;
			use frame_system_benchmarking::Pallet as SystemBench;
			use cumulus_pallet_session_benchmarking::Pallet as SessionBench;

			let mut list = Vec::<BenchmarkList>::new();
			list_benchmarks!(list, extra);

			let storage_info = AllPalletsWithSystem::storage_info();
			return (list, storage_info)
		}

		fn dispatch_benchmark(
			config: frame_benchmarking::BenchmarkConfig
		) -> Result<Vec<frame_benchmarking::BenchmarkBatch>, sp_runtime::RuntimeString> {
			use frame_benchmarking::{Benchmarking, BenchmarkBatch, TrackedStorageKey};

			use frame_system_benchmarking::Pallet as SystemBench;
			impl frame_system_benchmarking::Config for Runtime {}

			use cumulus_pallet_session_benchmarking::Pallet as SessionBench;
			impl cumulus_pallet_session_benchmarking::Config for Runtime {}

			let whitelist: Vec<TrackedStorageKey> = vec![
				// Block Number
				hex_literal::hex!("26aa394eea5630e07c48ae0c9558cef702a5c1b19ab7a04f536c519aca4983ac").to_vec().into(),
				// Total Issuance
				hex_literal::hex!("c2261276cc9d1f8598ea4b6a74b15c2f57c875e4cff74148e4628f264b974c80").to_vec().into(),
				// Execution Phase
				hex_literal::hex!("26aa394eea5630e07c48ae0c9558cef7ff553b5a9862a516939d82b3d3d8661a").to_vec().into(),
				// Event Count
				hex_literal::hex!("26aa394eea5630e07c48ae0c9558cef70a98fdbe9ce6c55837576c60c7af3850").to_vec().into(),
				// System Events
				hex_literal::hex!("26aa394eea5630e07c48ae0c9558cef780d41e5e16056765bc8461851072c9d7").to_vec().into(),
			];

			let mut batches = Vec::<BenchmarkBatch>::new();
			let params = (&config, &whitelist);
			add_benchmarks!(params, batches);

			if batches.is_empty() { return Err("Benchmark not found for this pallet.".into()) }
			Ok(batches)
		}
	}
}

struct CheckInherents;

impl cumulus_pallet_parachain_system::CheckInherents<Block> for CheckInherents {
	fn check_inherents(
		block: &Block,
		relay_state_proof: &cumulus_pallet_parachain_system::RelayChainStateProof,
	) -> sp_inherents::CheckInherentsResult {
		let relay_chain_slot = relay_state_proof
			.read_slot()
			.expect("Could not read the relay chain slot from the proof");

		let inherent_data =
			cumulus_primitives_timestamp::InherentDataProvider::from_relay_chain_slot_and_duration(
				relay_chain_slot,
				sp_std::time::Duration::from_secs(6),
			)
			.create_inherent_data()
			.expect("Could not create the timestamp inherent data");

		inherent_data.check_extrinsics(block)
	}
}

cumulus_pallet_parachain_system::register_validate_block! {
	Runtime = Runtime,
	BlockExecutor = cumulus_pallet_aura_ext::BlockExecutor::<Runtime, Executive>,
	CheckInherents = CheckInherents,
}<|MERGE_RESOLUTION|>--- conflicted
+++ resolved
@@ -550,10 +550,6 @@
 impl pallet_posts::Config for Runtime {
 	type Event = Event;
 	type MaxCommentDepth = MaxCommentDepth;
-<<<<<<< HEAD
-	type AfterPostUpdated = ()/*PostHistory*/;
-=======
->>>>>>> 7e6f0e97
 	type IsPostBlocked = ()/*Moderation*/;
 }
 
@@ -591,11 +587,6 @@
 	type Event = Event;
 	type Roles = Roles;
 	type SpaceFollows = SpaceFollows;
-<<<<<<< HEAD
-	type BeforeSpaceCreated = SpaceFollows;
-	type AfterSpaceUpdated = ();
-=======
->>>>>>> 7e6f0e97
 	type IsAccountBlocked = ()/*Moderation*/;
 	type IsContentBlocked = ()/*Moderation*/;
 	type MaxSpacesPerAccount = MaxSpacesPerAccount;
@@ -604,10 +595,7 @@
 impl pallet_space_ownership::Config for Runtime {
 	type Event = Event;
 	type ProfileManager = Profiles;
-<<<<<<< HEAD
-	type WeightInfo = ();
-=======
->>>>>>> 7e6f0e97
+	type WeightInfo = pallet_space_ownership::weights::SubstrateWeight<Runtime>;
 }
 
 impl pallet_account_follows::Config for Runtime {
