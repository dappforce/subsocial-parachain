--- conflicted
+++ resolved
@@ -27,10 +27,7 @@
 # Local
 pallet-account-follows = { path = "../pallets/account-follows", default-features = false }
 pallet-domains = { path = "../pallets/domains", default-features = false }
-<<<<<<< HEAD
-=======
 pallet-energy = { path = "../pallets/energy", default-features = false }
->>>>>>> 0f082452
 pallet-permissions = { path = '../pallets/permissions', default-features = false }
 pallet-posts = { path = '../pallets/posts', default-features = false }
 pallet-profiles = { path = '../pallets/profiles', default-features = false }
@@ -151,10 +148,7 @@
 	"pallet-randomness-collective-flip/std",
 	"pallet-account-follows/std",
 	"pallet-domains/std",
-<<<<<<< HEAD
-=======
 	"pallet-energy/std",
->>>>>>> 0f082452
 	"pallet-permissions/std",
 	"pallet-posts/std",
 	"pallet-profiles/std",
