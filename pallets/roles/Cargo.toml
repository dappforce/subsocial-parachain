[package]
name = 'pallet-roles'
version = '0.2.0'
authors = ['DappForce <dappforce@pm.me>']
edition = '2021'
license = 'GPL-3.0-only'
homepage = 'https://subsocial.network'
repository = 'https://github.com/dappforce/subsocial-parachain'
description = 'Roles management pallet'
keywords = ['blockchain', 'cryptocurrency', 'social-network', 'news-feed', 'marketplace']
categories = ['cryptography::cryptocurrencies']

[features]
default = ['std']
runtime-benchmarks = [
    'frame-benchmarking/runtime-benchmarks',
    'pallet-spaces',
]
std = [
    'codec/std',
    'scale-info/std',
    'frame-benchmarking/std',
    'frame-support/std',
    'frame-system/std',
    'pallet-balances/std',
    'pallet-timestamp/std',
    'sp-runtime/std',
    'sp-std/std',
    'pallet-permissions/std',
    'subsocial-support/std',
]
try-runtime = ['frame-support/try-runtime']

[dependencies]
codec = { package = "parity-scale-codec", version = "3.0.0", default-features = false, features = ["derive"] }
<<<<<<< HEAD
scale-info = { version = "2.1.2", default-features = false, features = ["derive"] }
cfg-if = "1.0.0"
=======
scale-info = { version = "2.2.0", default-features = false, features = ["derive"] }
>>>>>>> e25c7cee

# Local dependencies
pallet-permissions = { default-features = false, path = '../permissions' }
pallet-spaces = { optional = true, default-features = false, path = '../spaces' }
subsocial-support = { default-features = false, path = '../support' }

# Substrate dependencies
frame-benchmarking = { git = 'https://github.com/paritytech/substrate', branch = 'polkadot-v0.9.40', default-features = false, optional = true }
frame-support = { git = 'https://github.com/paritytech/substrate', branch = 'polkadot-v0.9.40', default-features = false }
frame-system = { git = 'https://github.com/paritytech/substrate', branch = 'polkadot-v0.9.40', default-features = false }
pallet-timestamp = { git = 'https://github.com/paritytech/substrate', branch = 'polkadot-v0.9.40', default-features = false }
sp-runtime = { git = 'https://github.com/paritytech/substrate', branch = 'polkadot-v0.9.40', default-features = false }
sp-std = { git = 'https://github.com/paritytech/substrate', branch = 'polkadot-v0.9.40', default-features = false }

[dev-dependencies]
serde = { version = '1.0.152' }

pallet-balances = { git = 'https://github.com/paritytech/substrate', branch = 'polkadot-v0.9.40', default-features = false }
sp-core = { git = 'https://github.com/paritytech/substrate', branch = 'polkadot-v0.9.40', default-features = false }
sp-io = { git = 'https://github.com/paritytech/substrate', branch = 'polkadot-v0.9.40', default-features = false }
pallet-spaces = { default-features = false, path = '../spaces' }<|MERGE_RESOLUTION|>--- conflicted
+++ resolved
@@ -33,12 +33,8 @@
 
 [dependencies]
 codec = { package = "parity-scale-codec", version = "3.0.0", default-features = false, features = ["derive"] }
-<<<<<<< HEAD
-scale-info = { version = "2.1.2", default-features = false, features = ["derive"] }
 cfg-if = "1.0.0"
-=======
 scale-info = { version = "2.2.0", default-features = false, features = ["derive"] }
->>>>>>> e25c7cee
 
 # Local dependencies
 pallet-permissions = { default-features = false, path = '../permissions' }
