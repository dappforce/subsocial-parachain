[package]
name = 'pallet-posts'
<<<<<<< HEAD
version = '0.1.12'
=======
version = '0.1.10'
>>>>>>> ae5de163
authors = ['DappForce <dappforce@pm.me>']
edition = '2021'
license = 'GPL-3.0-only'
homepage = 'https://subsocial.network'
repository = 'https://github.com/dappforce/subsocial-parachain'
description = 'Post management pallet'
keywords = ['blockchain', 'cryptocurrency', 'social-network', 'news-feed', 'marketplace']
categories = ['cryptography::cryptocurrencies']

[features]
default = ['std']
runtime-benchmarks = ['frame-benchmarking/runtime-benchmarks']
std = [
    'serde',
    'codec/std',
    'scale-info/std',
    'frame-benchmarking/std',
    'frame-support/std',
    'frame-system/std',
    'pallet-timestamp/std',
    'sp-runtime/std',
    'sp-std/std',
    'pallet-permissions/std',
    'pallet-space-follows/std',
    'pallet-spaces/std',
    'subsocial-support/std',
]
try-runtime = ['frame-support/try-runtime']

[dependencies]
codec = { package = "parity-scale-codec", version = "3.0.0", default-features = false, features = ["derive"] }
scale-info = { version = "2.2.0", default-features = false, features = ["derive"] }
serde = { features = ['derive'], optional = true, version = '1.0.152' }

# Local dependencies
pallet-permissions = { default-features = false, path = '../permissions' }
pallet-space-follows = { default-features = false, path = '../space-follows' }
pallet-spaces = { default-features = false, path = '../spaces' }
subsocial-support = { default-features = false, path = '../support' }

# Substrate dependencies
frame-benchmarking = { git = 'https://github.com/paritytech/substrate', branch = 'polkadot-v0.9.37', default-features = false, optional = true }
frame-support = { git = 'https://github.com/paritytech/substrate', branch = 'polkadot-v0.9.37', default-features = false }
frame-system = { git = 'https://github.com/paritytech/substrate', branch = 'polkadot-v0.9.37', default-features = false }
pallet-timestamp = { git = 'https://github.com/paritytech/substrate', branch = 'polkadot-v0.9.37', default-features = false }
sp-runtime = { git = 'https://github.com/paritytech/substrate', branch = 'polkadot-v0.9.37', default-features = false }
sp-std = { git = 'https://github.com/paritytech/substrate', branch = 'polkadot-v0.9.37', default-features = false }<|MERGE_RESOLUTION|>--- conflicted
+++ resolved
@@ -1,10 +1,6 @@
 [package]
 name = 'pallet-posts'
-<<<<<<< HEAD
-version = '0.1.12'
-=======
 version = '0.1.10'
->>>>>>> ae5de163
 authors = ['DappForce <dappforce@pm.me>']
 edition = '2021'
 license = 'GPL-3.0-only'
