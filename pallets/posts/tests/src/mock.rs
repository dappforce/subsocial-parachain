// Copyright (C) DAPPFORCE PTE. LTD.
// SPDX-License-Identifier: GPL-3.0-or-later WITH Classpath-exception-2.0.
//
// Full notice is available at https://github.com/dappforce/subsocial-parachain/blob/main/COPYRIGHT
// Full license is available at https://github.com/dappforce/subsocial-parachain/blob/main/LICENSE

use frame_support::{pallet_prelude::ConstU32, parameter_types, traits::Everything};
use frame_support::dispatch::DispatchResult;
use sp_core::H256;
use sp_runtime::{DispatchError, testing::Header, traits::{BlakeTwo256, IdentityLookup}};
use sp_std::convert::{TryFrom, TryInto};
use subsocial_support::traits::DomainsProvider;

use crate::tests_utils::*;

type UncheckedExtrinsic = frame_system::mocking::MockUncheckedExtrinsic<Test>;
type Block = frame_system::mocking::MockBlock<Test>;

frame_support::construct_runtime!(
    pub enum Test where
        Block = Block,
        NodeBlock = Block,
        UncheckedExtrinsic = UncheckedExtrinsic,
    {
        System: frame_system,
        Timestamp: pallet_timestamp,
        Balances: pallet_balances,
        Permissions: pallet_permissions,
        Roles: pallet_roles,
        Profiles: pallet_profiles,
        SpaceFollows: pallet_space_follows,
        Posts: pallet_posts,
        Spaces: pallet_spaces,
        Ownership: pallet_ownership,
    }
);

pub(super) type AccountId = u64;
pub(super) type Balance = u64;
pub(super) type BlockNumber = u64;

parameter_types! {
    pub const BlockHashCount: u64 = 250;
    pub const SS58Prefix: u8 = 42;
}

impl frame_system::Config for Test {
    type BaseCallFilter = Everything;
    type BlockWeights = ();
    type BlockLength = ();
    type RuntimeOrigin = RuntimeOrigin;
    type RuntimeCall = RuntimeCall;
    type Index = u64;
    type BlockNumber = BlockNumber;
    type Hash = H256;
    type Hashing = BlakeTwo256;
    type AccountId = AccountId;
    type Lookup = IdentityLookup<Self::AccountId>;
    type Header = Header;
    type RuntimeEvent = RuntimeEvent;
    type BlockHashCount = BlockHashCount;
    type DbWeight = ();
    type Version = ();
    type PalletInfo = PalletInfo;
    type AccountData = pallet_balances::AccountData<Balance>;
    type OnNewAccount = ();
    type OnKilledAccount = ();
    type SystemWeightInfo = ();
    type SS58Prefix = SS58Prefix;
    type OnSetCode = ();
    type MaxConsumers = frame_support::traits::ConstU32<16>;
}

parameter_types! {
    pub const MinimumPeriod: u64 = 5;
}

impl pallet_timestamp::Config for Test {
    type Moment = u64;
    type OnTimestampSet = ();
    type MinimumPeriod = MinimumPeriod;
    type WeightInfo = ();
}

parameter_types! {
    pub const ExistentialDeposit: u64 = 1;
}

impl pallet_balances::Config for Test {
    type Balance = Balance;
    type DustRemoval = ();
    type RuntimeEvent = RuntimeEvent;
    type ExistentialDeposit = ExistentialDeposit;
    type AccountStore = System;
    type WeightInfo = ();
    type MaxLocks = ();
    type MaxReserves = ();
    type ReserveIdentifier = ();
}

parameter_types! {
    pub const MaxCommentDepth: u32 = 10;
}

impl pallet_posts::Config for Test {
    type RuntimeEvent = RuntimeEvent;
    type MaxCommentDepth = MaxCommentDepth;
    type IsPostBlocked = MockModeration;
    type WeightInfo = ();
}

impl pallet_permissions::Config for Test {
    type DefaultSpacePermissions = pallet_permissions::default_permissions::DefaultSpacePermissions;
}

parameter_types! {
    pub const MaxUsersToProcessPerDeleteRole: u16 = 40;
}

impl pallet_roles::Config for Test {
    type RuntimeEvent = RuntimeEvent;
    type MaxUsersToProcessPerDeleteRole = MaxUsersToProcessPerDeleteRole;
    type SpacePermissionsProvider = Spaces;
    type SpaceFollows = SpaceFollows;
    type IsAccountBlocked = MockModeration;
    type IsContentBlocked = MockModeration;
    type WeightInfo = ();
}

impl pallet_profiles::Config for Test {
    type RuntimeEvent = RuntimeEvent;
    type SpacePermissionsProvider = Spaces;
    type SpacesInterface = Spaces;
    type WeightInfo = ();
}

impl pallet_spaces::Config for Test {
    type RuntimeEvent = RuntimeEvent;
    type Roles = Roles;
    type SpaceFollows = SpaceFollows;
    type IsAccountBlocked = MockModeration;
    type IsContentBlocked = MockModeration;
    type MaxSpacesPerAccount = ConstU32<100>;
    type WeightInfo = ();
}

impl pallet_space_follows::Config for Test {
    type RuntimeEvent = RuntimeEvent;
    type WeightInfo = ();
}

parameter_types! {
    pub const MaxDomainLength: u32 = 64;
}
pub struct MockEmptyDomainsProvider;
impl DomainsProvider<AccountId> for MockEmptyDomainsProvider {
    type DomainLength = MaxDomainLength;

    fn get_domain_owner(_domain: &[u8]) -> Result<AccountId, DispatchError> {
        Ok(ACCOUNT1)
    }

    fn ensure_allowed_to_update_domain(_account: &AccountId, _domain: &[u8]) -> DispatchResult {
        Ok(())
    }

    fn update_domain_owner(_domain: &[u8], _new_owner: &AccountId) -> DispatchResult {
        Ok(())
    }

    #[cfg(feature = "runtime-benchmarks")]
    fn register_domain(_owner: &AccountId, _domain: &[u8]) -> Result<Vec<u8>, DispatchError> {
        Ok(Vec::new())
    }
}

impl pallet_ownership::Config for Test {
    type RuntimeEvent = RuntimeEvent;
    type ProfileManager = Profiles;
    type SpacesInterface = Spaces;
    type SpacePermissionsProvider = Spaces;
    type CreatorStakingProvider = ();
    type DomainsProvider = MockEmptyDomainsProvider;
    type PostsProvider = Posts;
<<<<<<< HEAD
    #[cfg(feature = "runtime-benchmarks")]
=======
>>>>>>> 901a75c7
    type Currency = Balances;
    type WeightInfo = ();
}<|MERGE_RESOLUTION|>--- conflicted
+++ resolved
@@ -182,10 +182,6 @@
     type CreatorStakingProvider = ();
     type DomainsProvider = MockEmptyDomainsProvider;
     type PostsProvider = Posts;
-<<<<<<< HEAD
-    #[cfg(feature = "runtime-benchmarks")]
-=======
->>>>>>> 901a75c7
     type Currency = Balances;
     type WeightInfo = ();
 }