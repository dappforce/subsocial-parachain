//! # Spaces Module
//!
//! Spaces are the primary components of Subsocial. This module allows you to create a Space
//! and customize it by updating its' owner(s), content, and permissions.
//!
//! To understand how Spaces fit into the Subsocial ecosystem, you can think of how
//! folders and files work in a file system. Spaces are similar to folders, that can contain Posts,
//! in this sense. The permissions of the Space and Posts can be customized so that a Space
//! could be as simple as a personal blog (think of a page on Facebook) or as complex as community
//! (think of a subreddit) governed DAO.
//!
//! Spaces can be compared to existing entities on web 2.0 platforms such as:
//!
//! - Blogs on Blogger,
//! - Publications on Medium,
//! - Groups or pages on Facebook,
//! - Accounts on Twitter and Instagram,
//! - Channels on YouTube,
//! - Servers on Discord,
//! - Forums on Discourse.

#![cfg_attr(not(feature = "std"), no_std)]

pub use pallet::*;
use pallet_permissions::{SpacePermission, SpacePermissions};
use subsocial_support::{traits::SpaceFollowsProvider, Content, SpaceId};

#[cfg(feature = "runtime-benchmarks")]
mod benchmarking;
pub mod weights;

// pub mod rpc;
pub mod types;

#[frame_support::pallet]
pub mod pallet {
    use frame_support::pallet_prelude::*;
    use frame_system::pallet_prelude::*;
    use sp_std::vec::Vec;

    use pallet_permissions::{
        Pallet as Permissions, PermissionChecker, SpacePermissionsContext, SpacePermissionsInfoOf,
    };
    use subsocial_support::{
        ensure_content_is_valid, remove_from_bounded_vec,
        traits::{IsAccountBlocked, IsContentBlocked, SpacePermissionsProvider},
        ModerationError, SpacePermissionsInfo, WhoAndWhen, WhoAndWhenOf,
    };
    use types::*;

    pub use crate::weights::WeightInfo;

    use super::*;

    #[pallet::config]
    pub trait Config:
        frame_system::Config + pallet_permissions::Config + pallet_timestamp::Config
    {
        /// The overarching event type.
        type Event: From<Event<Self>> + IsType<<Self as frame_system::Config>::Event>;

        type Roles: PermissionChecker<AccountId = Self::AccountId>;

        type SpaceFollows: SpaceFollowsProvider<AccountId = Self::AccountId>;

        type IsAccountBlocked: IsAccountBlocked<Self::AccountId>;

        type IsContentBlocked: IsContentBlocked;

        #[pallet::constant]
        type MaxSpacesPerAccount: Get<u32>;

        /// Weight information for extrinsics in this pallet.
        type WeightInfo: WeightInfo;
    }

    #[pallet::pallet]
    #[pallet::generate_store(pub (super) trait Store)]
    #[pallet::without_storage_info]
    pub struct Pallet<T>(_);

    #[pallet::event]
    #[pallet::generate_deposit(pub (super) fn deposit_event)]
    pub enum Event<T: Config> {
        SpaceCreated { account: T::AccountId, space_id: SpaceId },
        SpaceUpdated { account: T::AccountId, space_id: SpaceId },
    }

    #[pallet::error]
    pub enum Error<T> {
        /// Space was not found by id.
        SpaceNotFound,
        /// Nothing to update in this space.
        NoUpdatesForSpace,
        /// Only space owners can manage this space.
        NotASpaceOwner,
        /// User has no permission to update this space.
        NoPermissionToUpdateSpace,
        /// User has no permission to create subspaces within this space.
        NoPermissionToCreateSubspaces,
        /// Space is at root level, no `parent_id` specified.
        SpaceIsAtRoot,
        /// New spaces' settings don't differ from the old ones.
        NoUpdatesForSpacesSettings,
        /// There are too many spaces created by this account already
        TooManySpacesPerAccount,
    }

    #[pallet::type_value]
    pub fn DefaultForNextSpaceId() -> SpaceId {
        RESERVED_SPACE_COUNT + 1
    }

    /// The next space id.
    #[pallet::storage]
    #[pallet::getter(fn next_space_id)]
    pub type NextSpaceId<T: Config> = StorageValue<_, SpaceId, ValueQuery, DefaultForNextSpaceId>;

    /// Get the details of a space by its' id.
    #[pallet::storage]
    #[pallet::getter(fn space_by_id)]
    pub type SpaceById<T: Config> = StorageMap<_, Twox64Concat, SpaceId, Space<T>>;

    /// Find the ids of all spaces owned, by a given account.
    #[pallet::storage]
    #[pallet::getter(fn space_ids_by_owner)]
    pub type SpaceIdsByOwner<T: Config> =
        StorageMap<_, Twox64Concat, T::AccountId, SpacesByAccount<T>, ValueQuery>;

    #[pallet::genesis_config]
    pub struct GenesisConfig<T: Config> {
        pub endowed_account: Option<T::AccountId>,
    }

    #[cfg(feature = "std")]
    impl<T: Config> Default for GenesisConfig<T> {
        fn default() -> Self {
            Self { endowed_account: None }
        }
    }

    #[pallet::genesis_build]
    impl<T: Config> GenesisBuild<T> for GenesisConfig<T> {
        fn build(&self) {
            Pallet::<T>::init_pallet(self.endowed_account.as_ref());
        }
    }

    #[pallet::call]
    impl<T: Config> Pallet<T> {
<<<<<<< HEAD
        #[pallet::weight(< T as Config >::WeightInfo::create_space())]
=======
        #[pallet::weight(85_000_000 + T::DbWeight::get().reads_writes(8, 7))]
>>>>>>> 0f082452
        pub fn create_space(
            origin: OriginFor<T>,
            content: Content,
            permissions_opt: Option<SpacePermissions>,
        ) -> DispatchResultWithPostInfo {
            let owner = ensure_signed(origin)?;

            ensure_content_is_valid(content.clone())?;
            Self::ensure_space_limit_not_reached(&owner)?;

            let permissions =
                permissions_opt.map(|perms| Permissions::<T>::override_permissions(perms));

            let space_id = Self::next_space_id();
            let new_space = &mut Space::new(space_id, owner.clone(), content, permissions);

            SpaceById::<T>::insert(space_id, new_space);
            SpaceIdsByOwner::<T>::mutate(&owner, |ids| {
                ids.try_push(space_id).expect("qed; too many spaces per account")
            });
            NextSpaceId::<T>::mutate(|n| *n += 1);

            Self::deposit_event(Event::SpaceCreated { account: owner, space_id });
            Ok(().into())
        }

<<<<<<< HEAD
        #[pallet::weight(< T as Config >::WeightInfo::update_space())]
=======
        #[pallet::weight(62_000_000 + T::DbWeight::get().reads_writes(5, 1))]
>>>>>>> 0f082452
        pub fn update_space(
            origin: OriginFor<T>,
            space_id: SpaceId,
            update: SpaceUpdate,
        ) -> DispatchResult {
            let owner = ensure_signed(origin)?;

            let has_updates =
                update.content.is_some() || update.hidden.is_some() || update.permissions.is_some();

            ensure!(has_updates, Error::<T>::NoUpdatesForSpace);

            let mut space = Self::require_space(space_id)?;

            ensure!(
                T::IsAccountBlocked::is_allowed_account(owner.clone(), space.id),
                ModerationError::AccountIsBlocked
            );

            Self::ensure_account_has_space_permission(
                owner.clone(),
                &space,
                SpacePermission::UpdateSpace,
                Error::<T>::NoPermissionToUpdateSpace.into(),
            )?;

            let mut is_update_applied = false;

            if let Some(content) = update.content {
                if content != space.content {
                    ensure_content_is_valid(content.clone())?;

                    ensure!(
                        T::IsContentBlocked::is_allowed_content(content.clone(), space.id),
                        ModerationError::ContentIsBlocked
                    );

                    space.content = content;
                    space.edited = true;
                    is_update_applied = true;
                }
            }

            if let Some(hidden) = update.hidden {
                if hidden != space.hidden {
                    space.hidden = hidden;
                    is_update_applied = true;
                }
            }

            if let Some(overrides_opt) = update.permissions {
                if space.permissions != overrides_opt {
                    if let Some(overrides) = overrides_opt.clone() {
                        space.permissions = Some(Permissions::<T>::override_permissions(overrides));
                    } else {
                        space.permissions = overrides_opt;
                    }

                    is_update_applied = true;
                }
            }

            // Update this space only if at least one field should be updated:
            if is_update_applied {
                SpaceById::<T>::insert(space_id, space);
                Self::deposit_event(Event::SpaceUpdated { account: owner, space_id });
            }
            Ok(())
        }

        #[pallet::weight((
        1_000_000 + T::DbWeight::get().reads_writes(1, 3),
        DispatchClass::Operational,
        Pays::Yes,
        ))]
        pub fn force_create_space(
            origin: OriginFor<T>,
            space_id: SpaceId,
            created: WhoAndWhenOf<T>,
            owner: T::AccountId,
            content: Content,
            hidden: bool,
            permissions_opt: Option<SpacePermissions>,
        ) -> DispatchResultWithPostInfo {
            ensure_root(origin)?;

            let permissions =
                permissions_opt.map(|perms| Permissions::<T>::override_permissions(perms));

            let WhoAndWhen { account, time, .. } = created;
            let new_who_and_when =
                WhoAndWhen { account, block: frame_system::Pallet::<T>::block_number(), time };

            let new_space = &mut Space {
                id: space_id,
                created: new_who_and_when,
                edited: false,
                owner: owner.clone(),
                content,
                hidden,
                permissions,
            };

            let add_new_space_id_by_owner = |owner: &T::AccountId, space_id: SpaceId| {
                SpaceIdsByOwner::<T>::mutate(&owner, |ids| {
                    ids.try_push(space_id).expect("qed; too many spaces per account")
                });
            };

            // To prevent incorrect [SpaceIdsByOwner] insertion,
            // we check if the space already exists.
            match Self::require_space(space_id) {
                Ok(space) if !space.is_owner(&owner) => {
                    SpaceIdsByOwner::<T>::mutate(&space.owner, |ids| {
                        remove_from_bounded_vec(ids, space_id)
                    });
                    add_new_space_id_by_owner(&owner, space_id);
                },
                Err(_) => add_new_space_id_by_owner(&owner, space_id),
                _ => (),
            }

            SpaceById::<T>::insert(space_id, new_space);

            Self::deposit_event(Event::SpaceCreated { account: owner, space_id });

            Ok(Pays::No.into())
        }

        #[pallet::weight((
        10_000 + T::DbWeight::get().writes(1),
        DispatchClass::Operational,
        Pays::Yes,
        ))]
        pub fn force_set_next_space_id(
            origin: OriginFor<T>,
            space_id: SpaceId,
        ) -> DispatchResultWithPostInfo {
            ensure_root(origin)?;
            NextSpaceId::<T>::put(space_id);
            Ok(Pays::No.into())
        }
    }

    impl<T: Config> Pallet<T> {
        /// Create reserved spaces either on genesis build or when pallet is added to a runtime.
        pub fn init_pallet(endowed_account_opt: Option<&T::AccountId>) {
            if let Some(endowed_account) = endowed_account_opt {
                let mut spaces = Vec::new();

                for id in FIRST_SPACE_ID..=RESERVED_SPACE_COUNT {
                    spaces.push((
                        id,
                        Space::<T>::new(id, endowed_account.clone(), Content::None, None),
                    ));
                }
                spaces.iter().for_each(|(space_id, space)| {
                    SpaceById::<T>::insert(space_id, space);
                });
            }
        }

        /// Check that there is a `Space` with such `space_id` in the storage
        /// or return`SpaceNotFound` error.
        pub fn ensure_space_exists(space_id: SpaceId) -> DispatchResult {
            ensure!(<SpaceById<T>>::contains_key(space_id), Error::<T>::SpaceNotFound);
            Ok(())
        }

        /// Get `Space` by id from the storage or return `SpaceNotFound` error.
        pub fn require_space(space_id: SpaceId) -> Result<Space<T>, DispatchError> {
            Ok(Self::space_by_id(space_id).ok_or(Error::<T>::SpaceNotFound)?)
        }

        pub fn ensure_account_has_space_permission(
            account: T::AccountId,
            space: &Space<T>,
            permission: SpacePermission,
            error: DispatchError,
        ) -> DispatchResult {
            let is_owner = space.is_owner(&account);
            let is_follower = space.is_follower(&account);

            let ctx = SpacePermissionsContext {
                space_id: space.id,
                is_space_owner: is_owner,
                is_space_follower: is_follower,
                space_perms: space.permissions.clone(),
            };

            T::Roles::ensure_account_has_space_permission(account, ctx, permission, error)
        }

        pub fn mutate_space_by_id<F: FnOnce(&mut Space<T>)>(
            space_id: SpaceId,
            f: F,
        ) -> Result<Space<T>, DispatchError> {
            <SpaceById<T>>::try_mutate(space_id, |space_opt| {
                if let Some(ref mut space) = space_opt.clone() {
                    f(space);
                    *space_opt = Some(space.clone());

                    return Ok(space.clone())
                }

                Err(Error::<T>::SpaceNotFound.into())
            })
        }

        pub fn ensure_space_limit_not_reached(owner: &T::AccountId) -> DispatchResult {
            ensure!(
                Self::space_ids_by_owner(&owner).len() < T::MaxSpacesPerAccount::get() as usize,
                Error::<T>::TooManySpacesPerAccount,
            );
            Ok(())
        }
    }

    impl<T: Config> SpacePermissionsProvider<T::AccountId, SpacePermissionsInfoOf<T>> for Pallet<T> {
        fn space_permissions_info(id: SpaceId) -> Result<SpacePermissionsInfoOf<T>, DispatchError> {
            let space = Pallet::<T>::require_space(id)?;

            Ok(SpacePermissionsInfo { owner: space.owner, permissions: space.permissions })
        }

        fn ensure_space_owner(id: SpaceId, account: &T::AccountId) -> DispatchResult {
            let space = Pallet::<T>::require_space(id)?;
            ensure!(space.is_owner(account), Error::<T>::NotASpaceOwner);
            Ok(())
        }
    }
}<|MERGE_RESOLUTION|>--- conflicted
+++ resolved
@@ -148,11 +148,7 @@
 
     #[pallet::call]
     impl<T: Config> Pallet<T> {
-<<<<<<< HEAD
         #[pallet::weight(< T as Config >::WeightInfo::create_space())]
-=======
-        #[pallet::weight(85_000_000 + T::DbWeight::get().reads_writes(8, 7))]
->>>>>>> 0f082452
         pub fn create_space(
             origin: OriginFor<T>,
             content: Content,
@@ -179,11 +175,7 @@
             Ok(().into())
         }
 
-<<<<<<< HEAD
         #[pallet::weight(< T as Config >::WeightInfo::update_space())]
-=======
-        #[pallet::weight(62_000_000 + T::DbWeight::get().reads_writes(5, 1))]
->>>>>>> 0f082452
         pub fn update_space(
             origin: OriginFor<T>,
             space_id: SpaceId,
@@ -255,9 +247,9 @@
         }
 
         #[pallet::weight((
-        1_000_000 + T::DbWeight::get().reads_writes(1, 3),
-        DispatchClass::Operational,
-        Pays::Yes,
+            1_000_000 + T::DbWeight::get().reads_writes(1, 3),
+            DispatchClass::Operational,
+            Pays::Yes,
         ))]
         pub fn force_create_space(
             origin: OriginFor<T>,
@@ -314,9 +306,9 @@
         }
 
         #[pallet::weight((
-        10_000 + T::DbWeight::get().writes(1),
-        DispatchClass::Operational,
-        Pays::Yes,
+            10_000 + T::DbWeight::get().writes(1),
+            DispatchClass::Operational,
+            Pays::Yes,
         ))]
         pub fn force_set_next_space_id(
             origin: OriginFor<T>,
