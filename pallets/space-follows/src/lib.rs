--- conflicted
+++ resolved
@@ -18,12 +18,9 @@
 
 #[frame_support::pallet]
 pub mod pallet {
-<<<<<<< HEAD
-=======
     use super::*;
 
     use crate::weights::WeightInfo;
->>>>>>> 2f45b998
     use frame_support::pallet_prelude::*;
     use frame_system::pallet_prelude::*;
     use sp_std::vec::Vec;
@@ -36,19 +33,15 @@
 
     use crate::types::{SpaceFollowSettings, SpaceSubscriberInfo};
 
-    use super::*;
-
     #[pallet::config]
     pub trait Config: frame_system::Config + pallet_spaces::Config {
         /// The overarching event type.
         type Event: From<Event<Self>> + IsType<<Self as frame_system::Config>::Event>;
 
-<<<<<<< HEAD
         /// The currency type.
         type Currency: Currency<Self::AccountId>;
-=======
+
         type WeightInfo: WeightInfo;
->>>>>>> 2f45b998
     }
 
     #[pallet::pallet]
@@ -108,7 +101,6 @@
 
     #[pallet::call]
     impl<T: Config> Pallet<T> {
-<<<<<<< HEAD
         #[pallet::weight(100_000_000)]
         pub fn set_space_follow_settings(
             origin: OriginFor<T>,
@@ -125,10 +117,7 @@
             Ok(())
         }
 
-        #[pallet::weight(101_000_000 + T::DbWeight::get().reads_writes(6, 7))]
-=======
-        #[pallet::weight(<T as Config>::WeightInfo::follow_space())]
->>>>>>> 2f45b998
+        #[pallet::weight(<T as Config>::WeightInfo::unfollow_space())]
         pub fn follow_space(origin: OriginFor<T>, space_id: SpaceId) -> DispatchResult {
             let follower = ensure_signed(origin)?;
 
