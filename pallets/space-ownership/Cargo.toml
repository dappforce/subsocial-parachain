[package]
<<<<<<< HEAD
name = 'pallet-space-ownership'
version = '0.2.1'
=======
name = 'pallet-ownership'
version = '0.2.2'
>>>>>>> a74a88fb
authors = ['DappForce <dappforce@pm.me>']
edition = '2021'
license = 'GPL-3.0-only'
homepage = 'https://subsocial.network'
repository = 'https://github.com/dappforce/subsocial-parachain'
description = 'Pallet to manage spaces/posts/domains ownership: transfer, accept, reject'
keywords = ['blockchain', 'cryptocurrency', 'social-network', 'news-feed', 'marketplace']
categories = ['cryptography::cryptocurrencies']

[features]
default = ['std']
runtime-benchmarks = [
    'frame-benchmarking/runtime-benchmarks',
    'subsocial-support/runtime-benchmarks',
]
std = [
    'codec/std',
    'scale-info/std',
    'frame-benchmarking/std',
    'frame-support/std',
    'frame-system/std',
    'sp-runtime/std',
    'sp-std/std',
    'pallet-permissions/std',
    'subsocial-support/std',
]
try-runtime = ['frame-support/try-runtime']

[dependencies]
codec = { package = "parity-scale-codec", version = "3.0.0", default-features = false, features = ["derive"] }
scale-info = { version = "2.2.0", default-features = false, features = ["derive"] }

# Local dependencies
pallet-permissions = { default-features = false, path = '../permissions' }
subsocial-support = { default-features = false, path = '../support' }

# Substrate dependencies
frame-benchmarking = { git = 'https://github.com/paritytech/substrate', branch = 'polkadot-v0.9.40', default-features = false, optional = true }
frame-support = { git = 'https://github.com/paritytech/substrate', branch = 'polkadot-v0.9.40', default-features = false }
frame-system = { git = 'https://github.com/paritytech/substrate', branch = 'polkadot-v0.9.40', default-features = false }
sp-runtime = { git = 'https://github.com/paritytech/substrate', branch = 'polkadot-v0.9.40', default-features = false }
sp-std = { git = 'https://github.com/paritytech/substrate', branch = 'polkadot-v0.9.40', default-features = false }

[dev-dependencies]
pallet-balances = { git = "https://github.com/paritytech/substrate", branch = "polkadot-v0.9.40", default-features = false }<|MERGE_RESOLUTION|>--- conflicted
+++ resolved
@@ -1,11 +1,6 @@
 [package]
-<<<<<<< HEAD
-name = 'pallet-space-ownership'
-version = '0.2.1'
-=======
 name = 'pallet-ownership'
 version = '0.2.2'
->>>>>>> a74a88fb
 authors = ['DappForce <dappforce@pm.me>']
 edition = '2021'
 license = 'GPL-3.0-only'
