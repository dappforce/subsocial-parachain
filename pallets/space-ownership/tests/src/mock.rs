--- conflicted
+++ resolved
@@ -210,10 +210,6 @@
     type CreatorStakingProvider = MockCreatorStaking;
     type DomainsProvider = Domains;
     type PostsProvider = Posts;
-<<<<<<< HEAD
-    #[cfg(feature = "runtime-benchmarks")]
-=======
->>>>>>> 901a75c7
     type Currency = Balances;
     type WeightInfo = ();
 }