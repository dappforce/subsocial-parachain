--- conflicted
+++ resolved
@@ -56,10 +56,6 @@
         
         type PostsProvider: PostsProvider<Self::AccountId>;
 
-<<<<<<< HEAD
-        #[cfg(feature = "runtime-benchmarks")]
-=======
->>>>>>> 901a75c7
         type Currency: frame_support::traits::Currency<Self::AccountId>;
 
         type WeightInfo: WeightInfo;
