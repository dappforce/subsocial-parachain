//! Runtime API definition for domains pallet.

#![cfg_attr(not(feature = "std"), no_std)]

use codec::Codec;
use sp_runtime::traits::MaybeDisplay;
use sp_std::vec::Vec;

<<<<<<< HEAD
use pallet_creator_staking::CreatorId;
=======
use pallet_creator_staking::{CreatorId, EraIndex};
>>>>>>> 6b36513c

sp_api::decl_runtime_apis! {
	pub trait CreatorStakingApi<AccountId, Balance> where
		AccountId: Codec + MaybeDisplay,
		Balance: Codec + MaybeDisplay,
	{
		fn estimated_backer_rewards_by_creators(
			backer: AccountId,
			creators: Vec<CreatorId>
		) -> Vec<(CreatorId, Balance)>;

		fn withdrawable_amounts_from_inactive_creators(
			backer: AccountId
		) -> Vec<(CreatorId, Balance)>;
<<<<<<< HEAD

		fn available_claims_by_backer(backer: AccountId) -> Vec<(CreatorId, u32)>;
=======

		fn available_claims_by_backer(backer: AccountId) -> Vec<(CreatorId, u32)>;

		fn estimated_creator_rewards(creator_id: CreatorId) -> Balance;

		fn available_claims_by_creator(creator_id: CreatorId) -> Vec<EraIndex>;
>>>>>>> 6b36513c
	}
}<|MERGE_RESOLUTION|>--- conflicted
+++ resolved
@@ -6,11 +6,7 @@
 use sp_runtime::traits::MaybeDisplay;
 use sp_std::vec::Vec;
 
-<<<<<<< HEAD
-use pallet_creator_staking::CreatorId;
-=======
 use pallet_creator_staking::{CreatorId, EraIndex};
->>>>>>> 6b36513c
 
 sp_api::decl_runtime_apis! {
 	pub trait CreatorStakingApi<AccountId, Balance> where
@@ -25,16 +21,11 @@
 		fn withdrawable_amounts_from_inactive_creators(
 			backer: AccountId
 		) -> Vec<(CreatorId, Balance)>;
-<<<<<<< HEAD
-
-		fn available_claims_by_backer(backer: AccountId) -> Vec<(CreatorId, u32)>;
-=======
 
 		fn available_claims_by_backer(backer: AccountId) -> Vec<(CreatorId, u32)>;
 
 		fn estimated_creator_rewards(creator_id: CreatorId) -> Balance;
 
 		fn available_claims_by_creator(creator_id: CreatorId) -> Vec<EraIndex>;
->>>>>>> 6b36513c
 	}
 }