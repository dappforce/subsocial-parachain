--- conflicted
+++ resolved
@@ -103,11 +103,7 @@
 		let expires_in = T::RegistrationPeriodLimit::get();
 		let price = BalanceOf::<T>::max_value();
 
-<<<<<<< HEAD
-	}: _(RawOrigin::Signed(who.clone()), owner_lookup, domain.clone(), valid_content_ipfs(), expires_in)
-=======
-	}: _(RawOrigin::Signed(who.clone()), domain.clone(), expires_in)
->>>>>>> 173332c1
+	}: _(RawOrigin::Signed(who.clone()), owner_lookup, domain.clone(), expires_in)
 	verify {
 		assert_last_event::<T>(
 			Event::DomainRegistered { who, domain }.into()
