//! # Module for registering decentralized domain names

#![cfg_attr(not(feature = "std"), no_std)]

extern crate core;

pub use pallet::*;
pub use subsocial_support::{PostId, SpaceId};

pub use crate::weights::WeightInfo;

#[cfg(test)]
mod mock;

#[cfg(test)]
mod tests;

#[cfg(feature = "runtime-benchmarks")]
mod benchmarking;
pub mod weights;

pub mod types;

#[frame_support::pallet]
pub mod pallet {
<<<<<<< HEAD
    use super::*;
    use types::*;

    use frame_system::Pallet as System;

    use frame_support::{pallet_prelude::*, traits::{ReservableCurrency, Currency, ExistenceRequirement::KeepAlive, tokens::WithdrawReasons}, dispatch::DispatchClass};

    use frame_system::pallet_prelude::*;

=======
    use frame_support::{dispatch::DispatchClass, pallet_prelude::*, traits::ReservableCurrency};
    use frame_system::{pallet_prelude::*, Pallet as System};
>>>>>>> 173332c1
    use sp_runtime::traits::{Saturating, StaticLookup, Zero};
    use sp_std::{cmp::Ordering, convert::TryInto, vec::Vec};

    use types::*;

    use super::*;

    #[pallet::config]
    pub trait Config: frame_system::Config + pallet_timestamp::Config {
        /// The overarching event type.
        type RuntimeEvent: From<Event<Self>> + IsType<<Self as frame_system::Config>::RuntimeEvent>;

        /// The currency trait.
        type Currency: ReservableCurrency<Self::AccountId>;

        /// Domain's minimum length.
        #[pallet::constant]
        type MinDomainLength: Get<DomainLength>;

        /// Domain's maximum length.
        #[pallet::constant]
        type MaxDomainLength: Get<DomainLength>;

        /// Maximum number of domains that can be registered per account.
        #[pallet::constant]
        type MaxDomainsPerAccount: Get<u32>;

        /// The maximum number of domains that can be inserted into a storage at once.
        #[pallet::constant]
        type DomainsInsertLimit: Get<u32>;

        /// The maximum period of time the domain may be held for.
        #[pallet::constant]
        type RegistrationPeriodLimit: Get<Self::BlockNumber>;

        /// The maximum length of the domain's outer value.
        #[pallet::constant]
        type MaxOuterValueLength: Get<u32>;

        /// The maximum length of the domain's record key.
        #[pallet::constant]
        type MaxRecordKeyLength: Get<u32>;

        /// The maximum length of the domain's record value.
        #[pallet::constant]
        type MaxRecordValueLength: Get<u32>;

        /// The amount held on deposit for storing the domain's structure.
        #[pallet::constant]
        type BaseDomainDeposit: Get<BalanceOf<Self>>;

        /// The amount held on deposit per byte of the domain's record key and its value.
        #[pallet::constant]
        type RecordByteDeposit: Get<BalanceOf<Self>>;

        /// The governance origin to control this pallet.
        type ForceOrigin: EnsureOrigin<Self::RuntimeOrigin>;

        /// Account that receives funds spent for domain purchase.
        /// Used only once, when the pallet is initialized.
        type InitialPaymentBeneficiary: Get<Self::AccountId>;

        /// A set of prices according to a domain length.
        /// Used only once, when the pallet is initialized.
        #[pallet::constant]
        type InitialPrices: Get<Vec<(DomainLength, BalanceOf<Self>)>>;

        /// Weight information for extrinsics in this pallet.
        type WeightInfo: WeightInfo;
    }

    #[pallet::pallet]
    #[pallet::generate_store(pub (super) trait Store)]
    #[pallet::without_storage_info]
    pub struct Pallet<T>(_);

    #[pallet::storage]
    #[pallet::getter(fn is_word_reserved)]
    pub(super) type ReservedWords<T: Config> =
        StorageMap<_, Blake2_128Concat, DomainName<T>, bool, ValueQuery>;

    /// Records associated per domain.
    #[pallet::storage]
    #[pallet::getter(fn domain_record)]
    pub(super) type DomainRecords<T: Config> = StorageDoubleMap<
        _,
        Blake2_128Concat,
        DomainName<T>,
        Blake2_128Concat,
        DomainRecordKey<T>,
        RecordValueWithDepositInfo<T>,
    >;

    /// Metadata associated per domain.
    #[pallet::storage]
    #[pallet::getter(fn registered_domain)]
    pub(super) type RegisteredDomains<T: Config> =
        StorageMap<_, Blake2_128Concat, DomainName<T>, DomainMeta<T>>;

    /// Domains owned per account.
    ///
    /// TWOX-NOTE: Safe as `AccountId`s are crypto hashes anyway.
    #[pallet::storage]
    #[pallet::getter(fn domains_by_owner)]
    pub(super) type DomainsByOwner<T: Config> = StorageMap<
        _,
        Twox64Concat,
        T::AccountId,
        BoundedVec<DomainName<T>, T::MaxDomainsPerAccount>,
        ValueQuery,
    >;

    /// TWOX-NOTE: Safe as `AccountId`s are crypto hashes anyway.
    #[pallet::storage]
    #[deprecated] // remove after migration to new style of record key/value
    pub(super) type DomainByInnerValue<T: Config> = StorageDoubleMap<
        _,
        Twox64Concat,
        T::AccountId,
        Blake2_128Concat,
        InnerValue<T::AccountId>,
        DomainName<T>,
    >;

    #[pallet::storage]
    #[pallet::getter(fn is_tld_supported)]
    pub(super) type SupportedTlds<T: Config> =
        StorageMap<_, Blake2_128Concat, DomainName<T>, bool, ValueQuery>;

    #[pallet::storage]
    #[pallet::getter(fn prices_config)]
    pub(super) type PricesConfig<T: Config> =
        StorageValue<_, PricesConfigVec<T>, ValueQuery, T::InitialPrices>;

    #[pallet::type_value]
    pub(super) fn DefaultPaymentBeneficiary<T: Config>() -> T::AccountId {
        T::InitialPaymentBeneficiary::get()
    }

    /// A list of accounts that receive payment for the domain registration.
    #[pallet::storage]
    #[pallet::getter(fn payment_beneficiary)]
    pub(super) type PaymentBeneficiary<T: Config> =
        StorageValue<_, T::AccountId, ValueQuery, DefaultPaymentBeneficiary<T>>;

    #[pallet::genesis_config]
    pub struct GenesisConfig<T: Config> {
        pub initial_prices: Vec<(DomainLength, BalanceOf<T>)>,
        pub initial_payment_beneficiary: T::AccountId,
    }

    #[cfg(feature = "std")]
    impl<T: Config> Default for GenesisConfig<T> {
        fn default() -> Self {
            Self {
                initial_prices: T::InitialPrices::get(),
                initial_payment_beneficiary: T::InitialPaymentBeneficiary::get(),
            }
        }
    }

    #[pallet::genesis_build]
    impl<T: Config> GenesisBuild<T> for GenesisConfig<T> {
        fn build(&self) {
            Pallet::<T>::init_pallet(&self.initial_prices);
            PaymentBeneficiary::<T>::set(self.initial_payment_beneficiary.clone());
        }
    }

    #[pallet::event]
    #[pallet::generate_deposit(pub (super) fn deposit_event)]
    pub enum Event<T: Config> {
        /// The domain name was successfully registered.
        DomainRegistered { who: T::AccountId, domain: DomainName<T> },
        /// The domain meta was successfully updated.
        DomainMetaUpdated { who: T::AccountId, domain: DomainName<T> },
        /// New words have been reserved.
        NewWordsReserved { count: u32 },
        /// Added support for new TLDs (top-level domains).
        NewTldsSupported { count: u32 },
        /// The domain record has been updated
        DomainRecordUpdated {
            account: T::AccountId,
            domain: DomainName<T>,
            key: DomainRecordKey<T>,
            value: Option<DomainRecordValue<T>>,
            deposit: BalanceOf<T>,
        },
    }

    #[pallet::error]
    pub enum Error<T> {
<<<<<<< HEAD
        /// The content stored in a domain metadata was not changed.
        DomainContentNotChanged,
        /// Cannot register more than [`Config::MaxDomainsPerAccount`] domains.
        TooManyDomainsPerAccount,
        /// This domain label may contain only a-z, 0-9 and hyphen characters.
        DomainContainsInvalidChar,
        /// This domain label length must be withing the limits defined with
        /// [`Config::MinDomainLength`] and [`Config::MaxDomainLength`] characters, inclusive.
=======
        /// Cannot register more than `MaxDomainsPerAccount` domains.
        TooManyDomainsPerAccount,
        /// This domain label may contain only a-z, 0-9 and hyphen characters.
        DomainContainsInvalidChar,
        /// This domain label length must be between `MinDomainLength` and 63 characters,
        /// inclusive.
>>>>>>> 173332c1
        DomainIsTooShort,
        /// This domain has expired.
        DomainHasExpired,
        /// Domain was not found by the domain name.
        DomainNotFound,
        /// This domain cannot be registered yet, because this word is reserved.
        DomainIsReserved,
        /// This domain is already held by another account.
        DomainAlreadyOwned,
        /// Lower than the second-level domains are not allowed.
        SubdomainsNotAllowed,
        /// This account is not allowed to update the domain metadata.
        NotDomainOwner,
        /// The reservation period cannot be a zero value.
        ZeroReservationPeriod,
        /// Cannot store a domain for such a long period of time.
        TooBigRegistrationPeriod,
        /// Top-level domain must be specified.
        TldNotSpecified,
        /// Top-level domain is not supported.
        TldNotSupported,
        /// The domain price cannot be calculated.
        CannotCalculatePrice,
        /// There are not enough funds to reserve domain deposit.
        InsufficientBalanceToReserveDeposit,
    }

    #[pallet::call]
    impl<T: Config> Pallet<T> {
        /// Registers a domain ([full_domain]) using origin, and set
        /// the domain to expire in [expires_in] number of blocks.
        /// [full_domain] is a full domain name including a dot (.) and TLD.
        /// Example of a [full_domain]: `mytoken.ksm`
        #[pallet::call_index(0)]
        #[pallet::weight(<T as Config>::WeightInfo::register_domain())]
        pub fn register_domain(
            origin: OriginFor<T>,
            owner_target: AccountIdLookupOf<T>,
            full_domain: DomainName<T>,
            expires_in: T::BlockNumber,
        ) -> DispatchResult {
            let caller = ensure_signed(origin)?;
            let owner = T::Lookup::lookup(owner_target)?;
            let domain_data = DomainRegisterData::new(owner, full_domain, content, expires_in);

<<<<<<< HEAD
            Self::do_register_domain(domain_data, DomainPayer::<T>::Account(caller))
=======
            Self::do_register_domain(owner, full_domain, expires_in, IsForced::No)
>>>>>>> 173332c1
        }

        /// Registers a domain ([full_domain]) using root on behalf of a [recipient],
        /// and set the domain to expire in [expires_in] number of blocks.
        #[pallet::call_index(1)]
        #[pallet::weight((
            <T as Config>::WeightInfo::force_register_domain(),
            DispatchClass::Operational,
        ))]
        pub fn force_register_domain(
            origin: OriginFor<T>,
            recipient: <T::Lookup as StaticLookup>::Source,
            full_domain: DomainName<T>,
            expires_in: T::BlockNumber,
        ) -> DispatchResult {
<<<<<<< HEAD
            T::ForceOrigin::ensure_origin(origin)?;

            let owner = T::Lookup::lookup(target)?;
            let domain_data = DomainRegisterData::new(owner, full_domain, content, expires_in);

            Self::do_register_domain(domain_data, DomainPayer::<T>::ForceOrigin)
=======
            ensure_root(origin)?;
            let recipient = T::Lookup::lookup(recipient)?;

            Self::do_register_domain(recipient, full_domain, expires_in, IsForced::Yes)
>>>>>>> 173332c1
        }

        /// Change the record associated with a domain name.
        ///
        /// **Record Deposit:**
        ///
        /// Deposit value is calculated based on how many bytes are in the key+value.
        /// If the new value is bigger than the old value, the reminder will be reserved. And if the
        /// new value is smaller than the old value, part of the deposit will be refunded
        /// back to the domain owner. While if [value_opt] is None, the record will be
        /// deleted and the whole deposit will be refunded.
        #[pallet::call_index(2)]
        #[pallet::weight(<T as Config>::WeightInfo::set_record())]
        pub fn set_record(
            origin: OriginFor<T>,
            domain: DomainName<T>,
            key: DomainRecordKey<T>,
            value_opt: Option<DomainRecordValue<T>>,
        ) -> DispatchResult {
            let sender = ensure_signed(origin)?;

            Self::do_set_record(domain, key, value_opt, Some(sender))?;

            Ok(())
        }

        #[pallet::call_index(3)]
        #[pallet::weight((
            <T as Config>::WeightInfo::force_set_record(),
            DispatchClass::Operational,
        ))]
        pub fn force_set_record(
            origin: OriginFor<T>,
            domain: DomainName<T>,
<<<<<<< HEAD
            value_opt: Option<InnerValueOf<T>>,
        ) -> DispatchResult {
            T::ForceOrigin::ensure_origin(origin)?;
=======
            key: DomainRecordKey<T>,
            value_opt: Option<DomainRecordValue<T>>,
        ) -> DispatchResultWithPostInfo {
            ensure_root(origin)?;
>>>>>>> 173332c1

            Self::do_set_record(domain, key, value_opt, None)?;

            Ok(Pays::No.into())
        }

        /// Mark a set of domains as not reservable by users.
        #[pallet::call_index(4)]
        #[pallet::weight((
            <T as Config>::WeightInfo::reserve_words(T::DomainsInsertLimit::get()),
            DispatchClass::Operational,
        ))]
        pub fn reserve_words(
            origin: OriginFor<T>,
            words: BoundedDomainsVec<T>,
        ) -> DispatchResultWithPostInfo {
            T::ForceOrigin::ensure_origin(origin)?;

            let inserted_words_count =
                Self::insert_domains(&words, Self::ensure_domain_contains_valid_chars, |domain| {
                    ReservedWords::<T>::insert(Self::lower_domain_then_bound(domain), true)
                })?;

            Self::deposit_event(Event::NewWordsReserved { count: inserted_words_count });
            Ok(Some(<T as Config>::WeightInfo::reserve_words(inserted_words_count)).into())
        }

        /// Add support for a set of top-level domains.
        #[pallet::call_index(5)]
        #[pallet::weight((
            <T as Config>::WeightInfo::support_tlds(T::DomainsInsertLimit::get()),
            DispatchClass::Operational,
        ))]
        pub fn support_tlds(
            origin: OriginFor<T>,
            tlds: BoundedDomainsVec<T>,
        ) -> DispatchResultWithPostInfo {
            T::ForceOrigin::ensure_origin(origin)?;

            let inserted_tlds_count =
                Self::insert_domains(&tlds, Self::ensure_ascii_alphanumeric, |domain| {
                    SupportedTlds::<T>::insert(Self::lower_domain_then_bound(domain), true)
                })?;

            Self::deposit_event(Event::NewTldsSupported { count: inserted_tlds_count });
            Ok(Some(<T as Config>::WeightInfo::support_tlds(inserted_tlds_count)).into())
        }

        #[pallet::call_index(8)]
        #[pallet::weight(10_000)]
        pub fn set_payment_beneficiary(
            origin: OriginFor<T>,
            payment_beneficiary: T::AccountId,
        ) -> DispatchResult {
            T::ForceOrigin::ensure_origin(origin)?;
            PaymentBeneficiary::<T>::set(payment_beneficiary);
            Ok(())
        }

        #[pallet::call_index(9)]
        #[pallet::weight(
            T::DbWeight::get().writes(1).ref_time() + (100_000 * new_prices_config.len() as u64 * 2)
        )]
        pub fn set_price_config(
            origin: OriginFor<T>,
            mut new_prices_config: PricesConfigVec<T>,
        ) -> DispatchResult {
            T::ForceOrigin::ensure_origin(origin)?;

            new_prices_config.sort_by_key(|(length, _)| *length);
            new_prices_config.dedup_by_key(|(length, _)| *length);

            PricesConfig::<T>::set(new_prices_config);
            Ok(())
        }
    }

    impl<T: Config> Pallet<T> {
<<<<<<< HEAD
        // TODO: refactor long method
        fn do_register_domain(domain_data: DomainRegisterData<T>, payer: DomainPayer<T>) -> DispatchResult {
            let is_forced = match payer {
                DomainPayer::ForceOrigin => IsForced::Yes,
                DomainPayer::Account(_) => IsForced::No,
            };

            let DomainRegisterData { owner, full_domain, content, expires_in } = domain_data;

            // Perform checks that doesn't require storage access.
=======
        fn do_register_domain(
            owner: T::AccountId,
            full_domain: DomainName<T>,
            expires_in: T::BlockNumber,
            is_forced: IsForced,
        ) -> DispatchResult {
>>>>>>> 173332c1
            ensure!(!expires_in.is_zero(), Error::<T>::ZeroReservationPeriod);
            ensure!(
                expires_in <= T::RegistrationPeriodLimit::get(),
                Error::<T>::TooBigRegistrationPeriod,
            );
<<<<<<< HEAD

            ensure_content_is_valid(content.clone())?;
=======
>>>>>>> 173332c1

            // Note that while upper and lower case letters are allowed in domain
            // names, domain names are not case-sensitive. That is, two names with
            // the same spelling but different cases will be treated as identical.
            let domain_lc = Self::lower_domain_then_bound(&full_domain);
            let domain_parts = Self::split_domain_by_dot(&domain_lc);

            // Perform checks that require storage access.
            Self::ensure_valid_domain(&domain_parts)?;

            let (subdomain, tld) = Self::get_domain_subset(&domain_parts);

            ensure!(Self::is_tld_supported(tld), Error::<T>::TldNotSupported);
            Self::ensure_domain_is_free(&domain_lc)?;
            Self::ensure_can_reserve_deposit(&owner, &is_forced)?;

<<<<<<< HEAD
            Self::ensure_within_domains_limit(&owner)?;
            let price = Self::calculate_price(&subdomain);
=======
            if let IsForced::No = is_forced {
                ensure!(
                    domains_per_account < T::MaxPromoDomainsPerAccount::get() as usize,
                    Error::<T>::TooManyDomainsPerAccount,
                );
                Self::ensure_word_is_not_reserved(subdomain)?;
            }

            ensure!(Self::registered_domain(&domain_lc).is_none(), Error::<T>::DomainAlreadyOwned,);
>>>>>>> 173332c1

            if let DomainPayer::Account(payer) = payer {
                // TODO: this check is duplicating one, which happens in one of the functions above
                Self::ensure_word_is_not_reserved(&subdomain)?;
                Self::ensure_can_pay_for_domain(&payer, price)?;

                // Perform write operations.
                <T as Config>::Currency::transfer(
                    &payer,
                    &Self::payment_beneficiary(),
                    price,
                    KeepAlive,
                )?;
            }

            let deposit = Self::try_reserve_domain_deposit(&owner, &is_forced)?;
            let expires_at = expires_in.saturating_add(System::<T>::block_number());
<<<<<<< HEAD
            let domain_meta = DomainMeta::new(expires_at, owner.clone(), content, deposit);

            RegisteredDomains::<T>::insert(&domain_lc, domain_meta);
            DomainsByOwner::<T>::mutate(
                &owner, |domains| {
                    domains.try_push(domain_lc).expect("qed; too many domains per account")
                }
            );
=======
            let domain_meta = DomainMeta::new(expires_at, owner.clone(), deposit);

            // TODO: withdraw balance when it will be possible to purchase domains.

            RegisteredDomains::<T>::insert(domain_lc.clone(), domain_meta);
            DomainsByOwner::<T>::mutate(&owner, |domains| {
                domains.try_push(domain_lc.clone()).expect("qed; too many domains per account")
            });
>>>>>>> 173332c1

            Self::deposit_event(Event::DomainRegistered { who: owner, domain: full_domain });
            Ok(())
        }

        fn do_set_record(
            domain: DomainName<T>,
            key: DomainRecordKey<T>,
            value_opt: Option<DomainRecordValue<T>>,
            check_ownership: Option<T::AccountId>,
        ) -> DispatchResult {
            let domain_lc = Self::lower_domain_then_bound(&domain);
            let meta = Self::require_domain(domain_lc.clone())?;
            let owner = meta.owner.clone();
            let should_reserve_deposit = check_ownership.is_some();

            if let Some(should_be_owner) = check_ownership {
                Self::ensure_allowed_to_update_domain(&meta, &should_be_owner)?;
            }

            let current_record = DomainRecords::<T>::get(domain_lc.clone(), key.clone());

            let (old_depositor, old_deposit) =
                current_record.map_or((owner.clone(), 0u32.into()), |r| (r.depositor, r.deposit));

            let new_deposit = should_reserve_deposit
                .then(|| Self::calc_record_deposit(key.clone(), value_opt.clone()))
                .unwrap_or_default();

            Self::try_reserve_deposit(&old_depositor, old_deposit, &owner, new_deposit)?;

            DomainRecords::<T>::mutate_exists(domain_lc.clone(), key.clone(), |current_opt| {
                *current_opt = value_opt.clone().map(|value| RecordValueWithDepositInfo::<T> {
                    record_value: value,
                    depositor: owner.clone(),
                    deposit: new_deposit,
                });
            });

            Self::deposit_event(Event::DomainRecordUpdated {
                account: owner,
                domain: domain_lc,
                key,
                value: value_opt,
                deposit: new_deposit,
            });
            Ok(())
        }

        pub(crate) fn calc_record_deposit(
            key: DomainRecordKey<T>,
            value_opt: Option<DomainRecordValue<T>>,
        ) -> BalanceOf<T> {
            let num_of_bytes: u32 = if let Some(value) = value_opt {
                key.len().saturating_add(value.len()) as u32
            } else {
                return 0u32.into()
            };

            T::RecordByteDeposit::get().saturating_mul(num_of_bytes.into())
        }

        fn ensure_ascii_alphanumeric(domain: &[u8]) -> DispatchResult {
            ensure!(
                !domain.iter().any(|c| !(*c).is_ascii_alphanumeric()),
                Error::<T>::DomainContainsInvalidChar
            );
            Ok(())
        }

        /// Throws an error if domain contains invalid character.
        fn ensure_domain_contains_valid_chars(domain: &[u8]) -> DispatchResult {
            let is_char_alphanumeric = |c: &&u8| (**c).is_ascii_alphanumeric();

            let first_char_alphanumeric = domain.first().filter(is_char_alphanumeric).is_some();
            let last_char_alphanumeric = domain.last().filter(is_char_alphanumeric).is_some();

            ensure!(
                first_char_alphanumeric && last_char_alphanumeric,
                Error::<T>::DomainContainsInvalidChar
            );

            let mut prev_char_hyphen = false;
            let domain_correct = domain.iter().all(|c| {
                let curr_char_hyphen = *c == b'-';

                // It is not allowed to have two or more sequential hyphens in a domain name.
                // Valid example: a-b-c.ksm
                // Invalid example: a--b.ksm
                if prev_char_hyphen && curr_char_hyphen {
                    return false
                }

                prev_char_hyphen = curr_char_hyphen;
                c.is_ascii_alphanumeric() || curr_char_hyphen
            });

            ensure!(domain_correct, Error::<T>::DomainContainsInvalidChar);

            Ok(())
        }

        /// The domain must match the recommended IETF conventions:
        /// https://datatracker.ietf.org/doc/html/rfc1035#section-2.3.1
        ///
        /// The domains must start with a letter, end with a letter or digit,
        /// and have as interior characters only letters, digits, and/or hyphens.
        /// There are also some restrictions on the length:
        /// Domains length must be between 3 and 63 characters.
        pub fn ensure_valid_domain(domain: &[DomainName<T>]) -> DispatchResult {
            let dots = domain.len().saturating_sub(1);

            ensure!(dots <= 1, Error::<T>::SubdomainsNotAllowed);
            ensure!(!dots.is_zero(), Error::<T>::TldNotSpecified);

            let domain = domain.first().unwrap();

            // No need to check max length, because we use BoundedVec as input value.
            ensure!(
                domain.len() >= T::MinDomainLength::get() as usize,
                Error::<T>::DomainIsTooShort,
            );

            Self::ensure_domain_contains_valid_chars(domain)?;

            Ok(())
        }

        pub(crate) fn bound_domain(domain: Vec<u8>) -> DomainName<T> {
            domain.try_into().expect("qed; domain exceeds max length")
        }

        pub fn lower_domain_then_bound(domain: &[u8]) -> DomainName<T> {
            Self::bound_domain(domain.to_ascii_lowercase())
        }

        /// A generic function to insert a list of reserved words or supported TLDs.
        pub fn insert_domains<F, S>(
            domains: &[DomainName<T>],
            validate_fn: F,
            insert_storage_fn: S,
        ) -> Result<u32, DispatchError>
        where
            F: Fn(&[u8]) -> DispatchResult,
            S: FnMut(&DomainName<T>),
        {
            for domain in domains.iter() {
                validate_fn(domain)?;
            }

            domains.iter().for_each(insert_storage_fn);
            Ok(domains.len() as u32)
        }

        /// Try to get domain meta by it's custom and top-level domain names.
        pub fn require_domain(domain: DomainName<T>) -> Result<DomainMeta<T>, DispatchError> {
            Ok(Self::registered_domain(domain).ok_or(Error::<T>::DomainNotFound)?)
        }

        /// Check that the domain is not expired and [sender] is the current owner.
        pub fn ensure_allowed_to_update_domain(
            domain_meta: &DomainMeta<T>,
            sender: &T::AccountId,
        ) -> DispatchResult {
            let DomainMeta { owner, expires_at, .. } = domain_meta;

            ensure!(&System::<T>::block_number() < expires_at, Error::<T>::DomainHasExpired);
            ensure!(sender == owner, Error::<T>::NotDomainOwner);
            Ok(())
        }

<<<<<<< HEAD
        // TODO: move to subsocial-support crate
=======
        /// Reserve new_deposit from new_depositor, and refunds the old_deposit to old_depositor.
>>>>>>> 173332c1
        pub fn try_reserve_deposit(
            old_depositor: &T::AccountId,
            old_deposit: BalanceOf<T>,
            new_depositor: &T::AccountId,
            new_deposit: BalanceOf<T>,
        ) -> DispatchResult {
            let (balance_to_reserve, balance_to_unreserve) = if old_depositor == new_depositor {
                (
                    new_deposit.saturating_sub(old_deposit), /* will result in a zero
                                                              * old_deposit is bigger than
                                                              * new_deposit. */
                    old_deposit.saturating_sub(new_deposit), /* will result in a zero
                                                              * new_deposit is bigger than
                                                              * old_deposit. */
                )
            } else {
                (
                    new_deposit, /* since the new_depositor didn't reserve anything, the whole
                                  * new deposit should be reserved. */
                    old_deposit, /* since the old_depositor is no longer maintaining the
                                  * deposit, the whole previous deposit should be refunded. */
                )
            };

            if !balance_to_reserve.is_zero() {
                <T as Config>::Currency::reserve(new_depositor, balance_to_reserve)?;
            }

            if !balance_to_unreserve.is_zero() {
                let err_amount =
                    <T as Config>::Currency::unreserve(old_depositor, balance_to_unreserve);
                debug_assert!(err_amount.is_zero());
            }

            Ok(())
        }

        pub(crate) fn split_domain_by_dot(full_domain: &DomainName<T>) -> Vec<DomainName<T>> {
            full_domain.split(|c| *c == b'.').map(Self::lower_domain_then_bound).collect()
        }

        pub(crate) fn get_domain_subset(parts: &[DomainName<T>]) -> DomainParts<T> {
            let tld = parts.last().unwrap().clone();
            let subdomain = parts.first().unwrap().clone();
            (subdomain, tld)
        }

        pub(crate) fn ensure_within_domains_limit(owner: &T::AccountId) -> DispatchResult {
            let domains_per_account = DomainsByOwner::<T>::decode_len(owner)
                .unwrap_or(Zero::zero());

            ensure!(
                domains_per_account < T::MaxDomainsPerAccount::get() as usize,
                Error::<T>::TooManyDomainsPerAccount,
            );
            Ok(())
        }

        pub(crate) fn ensure_domain_is_free(domain_lc: &DomainName<T>) -> DispatchResult {
            ensure!(
                !RegisteredDomains::<T>::contains_key(domain_lc),
                Error::<T>::DomainAlreadyOwned,
            );
            Ok(())
        }

        pub(crate) fn try_reserve_domain_deposit(
            depositor: &T::AccountId,
            is_forced: &IsForced,
        ) -> Result<BalanceOf<T>, DispatchError> {
            match is_forced {
                IsForced::No => {
                    // TODO: unreserve the balance for expired domains
                    let deposit = T::BaseDomainDeposit::get();
                    Self::try_reserve_deposit(depositor, Zero::zero(), deposit)?;
                    Ok(deposit)
                },
                IsForced::Yes => Ok(Zero::zero()),
            }
        }

        fn ensure_can_reserve_deposit(depositor: &T::AccountId, is_forced: &IsForced) -> DispatchResult {
            match is_forced {
                IsForced::No => {
                    ensure!(
                        <T as Config>::Currency::can_reserve(depositor, T::BaseDomainDeposit::get()),
                        Error::<T>::InsufficientBalanceToReserveDeposit,
                    );
                },
                IsForced::Yes => (),
            }
            Ok(())
        }

        fn ensure_word_is_not_reserved(word: &DomainName<T>) -> DispatchResult {
            let word_without_hyphens =
                Self::bound_domain(word.iter().filter(|c| **c != b'-').cloned().collect());

            ensure!(!Self::is_word_reserved(word_without_hyphens), Error::<T>::DomainIsReserved);
            Ok(())
        }

        pub(crate) fn calculate_price(subdomain: &DomainName<T>) -> BalanceOf<T> {
            let price_config = Self::prices_config();
            let subdomain_len = subdomain.len() as u32;

            let partition_point = price_config.partition_point(|(l, _)| l <= &subdomain_len);
            let (_, price) = price_config[partition_point.saturating_sub(1)];

            price
        }

        fn ensure_can_pay_for_domain(owner: &T::AccountId, price: BalanceOf<T>) -> DispatchResult {
            let balance = <T as Config>::Currency::free_balance(owner);
            <T as Config>::Currency::ensure_can_withdraw(
                &owner, price, WithdrawReasons::TRANSFER, balance.saturating_sub(price)
            )
        }

        pub fn init_pallet(default_prices: &[(DomainLength, BalanceOf<T>)]) {
            PricesConfig::<T>::mutate(|prices| {
                default_prices.iter().for_each(|(length, price)| {
                    match prices.binary_search_by_key(length, |(l, _)| *l) {
                        Ok(_) => (),
                        Err(index) => prices.insert(index, (*length, *price)),
                    }
                });
            });
        }
    }
}<|MERGE_RESOLUTION|>--- conflicted
+++ resolved
@@ -23,20 +23,8 @@
 
 #[frame_support::pallet]
 pub mod pallet {
-<<<<<<< HEAD
-    use super::*;
-    use types::*;
-
-    use frame_system::Pallet as System;
-
-    use frame_support::{pallet_prelude::*, traits::{ReservableCurrency, Currency, ExistenceRequirement::KeepAlive, tokens::WithdrawReasons}, dispatch::DispatchClass};
-
-    use frame_system::pallet_prelude::*;
-
-=======
     use frame_support::{dispatch::DispatchClass, pallet_prelude::*, traits::ReservableCurrency};
     use frame_system::{pallet_prelude::*, Pallet as System};
->>>>>>> 173332c1
     use sp_runtime::traits::{Saturating, StaticLookup, Zero};
     use sp_std::{cmp::Ordering, convert::TryInto, vec::Vec};
 
@@ -229,23 +217,12 @@
 
     #[pallet::error]
     pub enum Error<T> {
-<<<<<<< HEAD
-        /// The content stored in a domain metadata was not changed.
-        DomainContentNotChanged,
-        /// Cannot register more than [`Config::MaxDomainsPerAccount`] domains.
+        /// Cannot register more than `MaxDomainsPerAccount` domains.
         TooManyDomainsPerAccount,
         /// This domain label may contain only a-z, 0-9 and hyphen characters.
         DomainContainsInvalidChar,
         /// This domain label length must be withing the limits defined with
         /// [`Config::MinDomainLength`] and [`Config::MaxDomainLength`] characters, inclusive.
-=======
-        /// Cannot register more than `MaxDomainsPerAccount` domains.
-        TooManyDomainsPerAccount,
-        /// This domain label may contain only a-z, 0-9 and hyphen characters.
-        DomainContainsInvalidChar,
-        /// This domain label length must be between `MinDomainLength` and 63 characters,
-        /// inclusive.
->>>>>>> 173332c1
         DomainIsTooShort,
         /// This domain has expired.
         DomainHasExpired,
@@ -291,11 +268,7 @@
             let owner = T::Lookup::lookup(owner_target)?;
             let domain_data = DomainRegisterData::new(owner, full_domain, content, expires_in);
 
-<<<<<<< HEAD
             Self::do_register_domain(domain_data, DomainPayer::<T>::Account(caller))
-=======
-            Self::do_register_domain(owner, full_domain, expires_in, IsForced::No)
->>>>>>> 173332c1
         }
 
         /// Registers a domain ([full_domain]) using root on behalf of a [recipient],
@@ -311,19 +284,12 @@
             full_domain: DomainName<T>,
             expires_in: T::BlockNumber,
         ) -> DispatchResult {
-<<<<<<< HEAD
             T::ForceOrigin::ensure_origin(origin)?;
 
-            let owner = T::Lookup::lookup(target)?;
+            let recipient = T::Lookup::lookup(recipient)?;
             let domain_data = DomainRegisterData::new(owner, full_domain, content, expires_in);
 
             Self::do_register_domain(domain_data, DomainPayer::<T>::ForceOrigin)
-=======
-            ensure_root(origin)?;
-            let recipient = T::Lookup::lookup(recipient)?;
-
-            Self::do_register_domain(recipient, full_domain, expires_in, IsForced::Yes)
->>>>>>> 173332c1
         }
 
         /// Change the record associated with a domain name.
@@ -358,16 +324,10 @@
         pub fn force_set_record(
             origin: OriginFor<T>,
             domain: DomainName<T>,
-<<<<<<< HEAD
-            value_opt: Option<InnerValueOf<T>>,
-        ) -> DispatchResult {
-            T::ForceOrigin::ensure_origin(origin)?;
-=======
             key: DomainRecordKey<T>,
             value_opt: Option<DomainRecordValue<T>>,
         ) -> DispatchResultWithPostInfo {
             ensure_root(origin)?;
->>>>>>> 173332c1
 
             Self::do_set_record(domain, key, value_opt, None)?;
 
@@ -446,7 +406,6 @@
     }
 
     impl<T: Config> Pallet<T> {
-<<<<<<< HEAD
         // TODO: refactor long method
         fn do_register_domain(domain_data: DomainRegisterData<T>, payer: DomainPayer<T>) -> DispatchResult {
             let is_forced = match payer {
@@ -457,24 +416,13 @@
             let DomainRegisterData { owner, full_domain, content, expires_in } = domain_data;
 
             // Perform checks that doesn't require storage access.
-=======
-        fn do_register_domain(
-            owner: T::AccountId,
-            full_domain: DomainName<T>,
-            expires_in: T::BlockNumber,
-            is_forced: IsForced,
-        ) -> DispatchResult {
->>>>>>> 173332c1
             ensure!(!expires_in.is_zero(), Error::<T>::ZeroReservationPeriod);
             ensure!(
                 expires_in <= T::RegistrationPeriodLimit::get(),
                 Error::<T>::TooBigRegistrationPeriod,
             );
-<<<<<<< HEAD
 
             ensure_content_is_valid(content.clone())?;
-=======
->>>>>>> 173332c1
 
             // Note that while upper and lower case letters are allowed in domain
             // names, domain names are not case-sensitive. That is, two names with
@@ -491,24 +439,11 @@
             Self::ensure_domain_is_free(&domain_lc)?;
             Self::ensure_can_reserve_deposit(&owner, &is_forced)?;
 
-<<<<<<< HEAD
             Self::ensure_within_domains_limit(&owner)?;
             let price = Self::calculate_price(&subdomain);
-=======
-            if let IsForced::No = is_forced {
-                ensure!(
-                    domains_per_account < T::MaxPromoDomainsPerAccount::get() as usize,
-                    Error::<T>::TooManyDomainsPerAccount,
-                );
-                Self::ensure_word_is_not_reserved(subdomain)?;
-            }
-
-            ensure!(Self::registered_domain(&domain_lc).is_none(), Error::<T>::DomainAlreadyOwned,);
->>>>>>> 173332c1
 
             if let DomainPayer::Account(payer) = payer {
-                // TODO: this check is duplicating one, which happens in one of the functions above
-                Self::ensure_word_is_not_reserved(&subdomain)?;
+                // TODO: this check is duplicating one, which happens in one of the functions aboveSelf::ensure_word_is_not_reserved(&subdomain)?;
                 Self::ensure_can_pay_for_domain(&payer, price)?;
 
                 // Perform write operations.
@@ -522,8 +457,7 @@
 
             let deposit = Self::try_reserve_domain_deposit(&owner, &is_forced)?;
             let expires_at = expires_in.saturating_add(System::<T>::block_number());
-<<<<<<< HEAD
-            let domain_meta = DomainMeta::new(expires_at, owner.clone(), content, deposit);
+            let domain_meta = DomainMeta::new(expires_at, owner.clone(), deposit);
 
             RegisteredDomains::<T>::insert(&domain_lc, domain_meta);
             DomainsByOwner::<T>::mutate(
@@ -531,16 +465,12 @@
                     domains.try_push(domain_lc).expect("qed; too many domains per account")
                 }
             );
-=======
-            let domain_meta = DomainMeta::new(expires_at, owner.clone(), deposit);
-
             // TODO: withdraw balance when it will be possible to purchase domains.
 
             RegisteredDomains::<T>::insert(domain_lc.clone(), domain_meta);
             DomainsByOwner::<T>::mutate(&owner, |domains| {
                 domains.try_push(domain_lc.clone()).expect("qed; too many domains per account")
             });
->>>>>>> 173332c1
 
             Self::deposit_event(Event::DomainRegistered { who: owner, domain: full_domain });
             Ok(())
@@ -631,7 +561,7 @@
                 // Valid example: a-b-c.ksm
                 // Invalid example: a--b.ksm
                 if prev_char_hyphen && curr_char_hyphen {
-                    return false
+                    return false;
                 }
 
                 prev_char_hyphen = curr_char_hyphen;
@@ -712,11 +642,8 @@
             Ok(())
         }
 
-<<<<<<< HEAD
+        /// Reserve new_deposit from new_depositor, and refunds the old_deposit to old_depositor.
         // TODO: move to subsocial-support crate
-=======
-        /// Reserve new_deposit from new_depositor, and refunds the old_deposit to old_depositor.
->>>>>>> 173332c1
         pub fn try_reserve_deposit(
             old_depositor: &T::AccountId,
             old_deposit: BalanceOf<T>,
