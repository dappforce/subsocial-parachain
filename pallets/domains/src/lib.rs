--- conflicted
+++ resolved
@@ -27,11 +27,7 @@
 
     use frame_system::Pallet as System;
 
-<<<<<<< HEAD
-    use frame_support::{pallet_prelude::*, traits::{Currency, ReservableCurrency, WithdrawReasons, ExistenceRequirement::KeepAlive}, weights::DispatchClass};
-=======
     use frame_support::{pallet_prelude::*, traits::ReservableCurrency, dispatch::DispatchClass};
->>>>>>> 035c651a
 
     use frame_system::pallet_prelude::*;
 
