--- conflicted
+++ resolved
@@ -91,33 +91,7 @@
 
             assert_noop!(
                 _register_default_domain(),
-<<<<<<< HEAD
                 Error::<Test>::InsufficientBalanceToReserveDeposit,
-=======
-                pallet_balances::Error::<Test>::InsufficientBalance,
-            );
-        });
-}
-
-#[test]
-fn register_domain_should_fail_when_promo_domains_limit_reached() {
-    ExtBuilder::default()
-        .max_promo_domains_per_account(1)
-        .build()
-        .execute_with(|| {
-            let _ = account_with_balance(DOMAIN_OWNER, BalanceOf::<Test>::max_value());
-
-            assert_ok!(_register_default_domain());
-
-            assert_noop!(
-                Domains::register_domain(
-                    RuntimeOrigin::signed(DOMAIN_OWNER),
-                    domain_from(b"second-domain".to_vec()),
-                    valid_content_ipfs(),
-                    ExtBuilder::default().reservation_period_limit,
-                ),
-                Error::<Test>::TooManyDomainsPerAccount,
->>>>>>> 035c651a
             );
         });
 }
