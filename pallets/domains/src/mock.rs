--- conflicted
+++ resolved
@@ -79,7 +79,7 @@
 }
 
 parameter_types! {
-    pub const ExistentialDeposit: u64 = 0;
+    pub const ExistentialDeposit: u64 = 1;
 }
 
 impl pallet_balances::Config for Test {
@@ -107,14 +107,12 @@
     pub static BaseDomainDeposit: Balance = 0;
     pub static OuterValueByteDeposit: Balance = 0;
 
-<<<<<<< HEAD
-    pub static InitialPrices: Vec<(DomainLength, Balance)> = Vec::new();
-    pub const InitialPaymentBeneficiary: AccountId = PAYMENT_BENEFICIARY;
-=======
     pub static MaxRecordKeyLength: u32 = 250;
     pub static MaxRecordValueLength: u32 = 250;
     pub static RecordByteDeposit: Balance = 0;
->>>>>>> 173332c1
+
+    pub static InitialPrices: Vec<(DomainLength, Balance)> = Vec::new();
+    pub const InitialPaymentBeneficiary: AccountId = PAYMENT_BENEFICIARY;
 }
 
 impl pallet_domains::Config for Test {
@@ -129,14 +127,10 @@
     type MaxRecordKeyLength = MaxRecordKeyLength;
     type MaxRecordValueLength = MaxRecordValueLength;
     type BaseDomainDeposit = BaseDomainDeposit;
-<<<<<<< HEAD
-    type OuterValueByteDeposit = OuterValueByteDeposit;
+    type RecordByteDeposit = RecordByteDeposit;
     type ForceOrigin = EnsureRoot<AccountId>;
     type InitialPaymentBeneficiary = InitialPaymentBeneficiary;
     type InitialPrices = InitialPrices;
-=======
-    type RecordByteDeposit = RecordByteDeposit;
->>>>>>> 173332c1
     type WeightInfo = ();
 }
 
@@ -202,11 +196,7 @@
 }
 
 pub(crate) fn _register_default_domain() -> DispatchResult {
-<<<<<<< HEAD
-    _register_domain(None, None, None, None, None)
-=======
     _register_domain(None, None, None)
->>>>>>> 173332c1
 }
 
 fn _register_domain(
@@ -223,88 +213,14 @@
     )
 }
 
-<<<<<<< HEAD
-pub(crate) fn _set_inner_value_with_origin(origin: RuntimeOrigin) -> DispatchResult {
-    _set_inner_value(Some(origin), None, None)
-}
-
-pub(crate) fn _set_default_inner_value() -> DispatchResult {
-    _set_inner_value(None, None, None)
-}
-
-fn _set_inner_value(
-    origin: Option<RuntimeOrigin>,
-    domain: Option<DomainName<Test>>,
-    value: Option<Option<InnerValueOf<Test>>>,
-) -> DispatchResult {
-    Domains::set_inner_value(
-        origin.unwrap_or_else(|| RuntimeOrigin::signed(DOMAIN_OWNER)),
-        domain.unwrap_or_else(default_domain_lc),
-        value.unwrap_or_else(|| Some(inner_value_account_domain_owner())),
-    )
-}
-
-pub(crate) fn _set_outer_value_with_origin(origin: RuntimeOrigin) -> DispatchResult {
-    _set_outer_value(Some(origin), None, None)
-}
-
-pub(crate) fn _set_outer_value_with_value(value_opt: Option<OuterValue<Test>>) -> DispatchResult {
-    _set_outer_value(None, None, Some(value_opt))
-}
-
-pub(crate) fn _set_default_outer_value() -> DispatchResult {
-    _set_outer_value(None, None, None)
-}
-
-fn _set_outer_value(
-    origin: Option<RuntimeOrigin>,
-    domain: Option<DomainName<Test>>,
-    value: Option<Option<OuterValue<Test>>>,
-) -> DispatchResult {
-    Domains::set_outer_value(
-        origin.unwrap_or_else(|| RuntimeOrigin::signed(DOMAIN_OWNER)),
-        domain.unwrap_or_else(default_domain_lc),
-        value.unwrap_or_else(|| Some(default_outer_value(None))),
-    )
-}
-
-pub(crate) fn _set_domain_content_with_origin(origin: RuntimeOrigin) -> DispatchResult {
-    _set_domain_content(Some(origin), None, None)
-}
-
-pub(crate) fn _set_domain_content_with_content(content: Content) -> DispatchResult {
-    _set_domain_content(None, None, Some(content))
-}
-
-pub(crate) fn _set_default_domain_content() -> DispatchResult {
-    _set_domain_content(None, None, None)
-}
-
-fn _set_domain_content(
-    origin: Option<RuntimeOrigin>,
-    domain: Option<DomainName<Test>>,
-    content: Option<Content>,
-) -> DispatchResult {
-    Domains::set_domain_content(
-        origin.unwrap_or_else(|| RuntimeOrigin::signed(DOMAIN_OWNER)),
-        domain.unwrap_or_else(default_domain_lc),
-        content.unwrap_or_else(another_valid_content_ipfs),
-    )
-}
-
-pub(super) fn set_account_balance_as(account: &AccountId, balance: Balance) {
-    let _ = <Test as pallet_domains::Config>::Currency::make_free_balance_be(account, balance);
-=======
 pub(crate) fn account_with_balance(id: AccountId, balance: Balance) -> AccountId {
     let account = account(id);
     let _ = <Test as pallet_domains::Config>::Currency::make_free_balance_be(&account, balance);
     account
->>>>>>> 173332c1
-}
-
-pub(crate) fn account_with_balance(account: AccountId, balance: Balance) -> AccountId {
-    set_account_balance_as(&account, balance);
-    account
+}
+
+pub(crate) fn account(id: AccountId) -> AccountId {
+    id
 }
 
 pub(crate) fn get_reserved_balance(who: &AccountId) -> BalanceOf<Test> {
@@ -318,13 +234,10 @@
     pub(crate) reservation_period_limit: BlockNumber,
     pub(crate) base_domain_deposit: Balance,
     pub(crate) outer_value_byte_deposit: Balance,
-<<<<<<< HEAD
-    pub(crate) initial_prices: Vec<(DomainLength, Balance)>,
-=======
     pub(crate) max_record_key_length: u32,
     pub(crate) max_record_value_length: u32,
     pub(crate) record_byte_deposit: Balance,
->>>>>>> 173332c1
+    pub(crate) initial_prices: Vec<(DomainLength, Balance)>,
 }
 
 impl Default for ExtBuilder {
@@ -335,17 +248,14 @@
             reservation_period_limit: 1000,
             base_domain_deposit: 10,
             outer_value_byte_deposit: 1,
-<<<<<<< HEAD
+            max_record_key_length: 250,
+            max_record_value_length: 250,
+            record_byte_deposit: 0,
             initial_prices: vec![
                 (3, 50),
                 (4, 25),
                 (5, 100),
             ],
-=======
-            max_record_key_length: 250,
-            max_record_value_length: 250,
-            record_byte_deposit: 0,
->>>>>>> 173332c1
         }
     }
 }
@@ -376,23 +286,23 @@
         self
     }
 
-<<<<<<< HEAD
+    pub(crate) fn max_record_key_length(mut self, max_record_key_length: u32) -> Self {
+        self.max_record_key_length = max_record_key_length;
+        self
+    }
+
+    pub(crate) fn max_record_value_length(mut self, max_record_value_length: u32) -> Self {
+        self.max_record_value_length = max_record_value_length;
+        self
+    }
+
+    pub(crate) fn record_byte_deposit(mut self, record_byte_deposit: Balance) -> Self {
+        self.record_byte_deposit = record_byte_deposit;
+        self
+    }
+
     pub(crate) fn initial_prices(mut self, initial_prices: Vec<(DomainLength, Balance)>) -> Self {
         self.initial_prices = initial_prices;
-=======
-    pub(crate) fn max_record_key_length(mut self, max_record_key_length: u32) -> Self {
-        self.max_record_key_length = max_record_key_length;
-        self
-    }
-
-    pub(crate) fn max_record_value_length(mut self, max_record_value_length: u32) -> Self {
-        self.max_record_value_length = max_record_value_length;
-        self
-    }
-
-    pub(crate) fn record_byte_deposit(mut self, record_byte_deposit: Balance) -> Self {
-        self.record_byte_deposit = record_byte_deposit;
->>>>>>> 173332c1
         self
     }
 
@@ -402,13 +312,10 @@
         BASE_DOMAIN_DEPOSIT.with(|x| *x.borrow_mut() = self.base_domain_deposit);
         OUTER_VALUE_BYTE_DEPOSIT.with(|x| *x.borrow_mut() = self.outer_value_byte_deposit);
         RESERVATION_PERIOD_LIMIT.with(|x| *x.borrow_mut() = self.reservation_period_limit);
-<<<<<<< HEAD
         INITIAL_PRICES.with(|x| *x.borrow_mut() = self.initial_prices.clone());
-=======
         MAX_RECORD_KEY_LENGTH.with(|x| *x.borrow_mut() = self.max_record_key_length);
         MAX_RECORD_VALUE_LENGTH.with(|x| *x.borrow_mut() = self.max_record_value_length);
         RECORD_BYTE_DEPOSIT.with(|x| *x.borrow_mut() = self.record_byte_deposit);
->>>>>>> 173332c1
     }
 
     pub(crate) fn build(self) -> TestExternalities {
